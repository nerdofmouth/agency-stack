--- conflicted
+++ resolved
@@ -1428,163 +1428,25 @@
 	@echo "TODO: Implement /home/revelationx/CascadeProjects/foss-server-stack/config/registry/component-registry.json-restart"
 	@exit 1
 
-<<<<<<< HEAD
+# WordPress
+install-wordpress: validate
+	@echo "$(MAGENTA)$(BOLD)🌐 Installing WordPress...$(RESET)"
+	@sudo $(SCRIPTS_DIR)/components/install_wordpress.sh --domain $(DOMAIN) --admin-email $(ADMIN_EMAIL) $(if $(CLIENT_ID),--client-id $(CLIENT_ID),) $(if $(FORCE),--force,) $(if $(WITH_DEPS),--with-deps,) $(if $(VERBOSE),--verbose,)
+
+# WordPress with SSO integration (convenience target)
+wordpress-sso: validate
+	@echo "$(MAGENTA)$(BOLD)🌐 Installing WordPress with Keycloak SSO integration...$(RESET)"
+	@sudo $(SCRIPTS_DIR)/components/install_wordpress.sh --domain $(DOMAIN) --admin-email $(ADMIN_EMAIL) --enable-keycloak $(if $(CLIENT_ID),--client-id $(CLIENT_ID),) $(if $(FORCE),--force,) $(if $(WITH_DEPS),--with-deps,) $(if $(VERBOSE),--verbose,)
+
 # Crowdsec
 crowdsec: validate
 	@echo "$(MAGENTA)$(BOLD)🔒 Installing CrowdSec security automation...$(RESET)"
 	@sudo $(SCRIPTS_DIR)/components/install_crowdsec.sh --domain $(DOMAIN) --admin-email $(ADMIN_EMAIL) $(if $(CLIENT_ID),--client-id $(CLIENT_ID),) $(if $(FORCE),--force,) $(if $(WITH_DEPS),--with-deps,) $(if $(VERBOSE),--verbose,)
 
-crowdsec-status:
-	@echo "$(MAGENTA)$(BOLD)ℹ️ Checking CrowdSec Status...$(RESET)"
-	@if [ -f "/opt/agency_stack/clients/$(CLIENT_ID)/crowdsec/.installed" ]; then \
-		echo "$(GREEN)✅ CrowdSec is installed$(RESET)"; \
-		if docker ps | grep -q "crowdsec_$(CLIENT_ID)"; then \
-			echo "$(GREEN)✅ CrowdSec container is running$(RESET)"; \
-		else \
-			echo "$(RED)❌ CrowdSec container is not running$(RESET)"; \
-		fi; \
-		if docker ps | grep -q "crowdsec-traefik-bouncer_$(CLIENT_ID)"; then \
-			echo "$(GREEN)✅ CrowdSec Traefik bouncer is running$(RESET)"; \
-		else \
-			echo "$(RED)❌ CrowdSec Traefik bouncer is not running$(RESET)"; \
-		fi; \
-		if docker ps | grep -q "crowdsec-dashboard_$(CLIENT_ID)"; then \
-			echo "$(GREEN)✅ CrowdSec dashboard is running$(RESET)"; \
-		else \
-			echo "$(RED)❌ CrowdSec dashboard is not running$(RESET)"; \
-		fi; \
-	else \
-		echo "$(RED)❌ CrowdSec is not installed$(RESET)"; \
-		echo "$(CYAN)Install with: make crowdsec$(RESET)"; \
-	fi
-
-crowdsec-logs:
-	@echo "$(MAGENTA)$(BOLD)📜 Viewing CrowdSec Logs...$(RESET)"
-	@if [ -f "/var/log/agency_stack/components/crowdsec.log" ]; then \
-		echo "$(CYAN)Recent CrowdSec installation logs:$(RESET)"; \
-		sudo tail -n 30 /var/log/agency_stack/components/crowdsec.log; \
-		echo ""; \
-		echo "$(CYAN)For container logs, use:$(RESET)"; \
-		echo "docker logs crowdsec_$(CLIENT_ID)"; \
-		echo "docker logs crowdsec-traefik-bouncer_$(CLIENT_ID)"; \
-	else \
-		echo "$(YELLOW)CrowdSec logs not found.$(RESET)"; \
-		docker logs crowdsec_$(CLIENT_ID) 2>/dev/null || echo "$(RED)CrowdSec container logs not available.$(RESET)"; \
-	fi
-
-crowdsec-restart:
-	@echo "$(MAGENTA)$(BOLD)🔄 Restarting CrowdSec...$(RESET)"
-	@if [ -f "/opt/agency_stack/clients/$(CLIENT_ID)/crowdsec/.installed" ]; then \
-		cd /opt/agency_stack/clients/$(CLIENT_ID)/crowdsec && sudo docker-compose restart; \
-		echo "$(GREEN)✅ CrowdSec has been restarted$(RESET)"; \
-		echo "$(CYAN)Check status with: make crowdsec-status$(RESET)"; \
-	else \
-		echo "$(RED)❌ CrowdSec is not installed$(RESET)"; \
-		echo "$(CYAN)Install with: make crowdsec$(RESET)"; \
-	fi
-
-# Auto-generated target for cryptosync
-cryptosync-restart:
-	@echo "TODO: Implement cryptosync-restart"
-	@exit 1
-
-# Auto-generated target for documenso
-documenso-status:
-	@echo "TODO: Implement documenso-status"
-	@exit 1
-
-# Auto-generated target for documenso
-documenso-logs:
-	@echo "TODO: Implement documenso-logs"
-	@exit 1
-
-# Auto-generated target for documenso
-documenso-restart:
-	@echo "$(MAGENTA)$(BOLD)🔄 Restarting Documenso...$(RESET)"
-	@cd $(DOCKER_DIR)/documenso && docker-compose restart
-
-documenso-upgrade:
-	@echo "$(MAGENTA)$(BOLD)🔄 Upgrading Documenso to v1.4.2...$(RESET)"
-	@read -p "$(YELLOW)Enter domain for Documenso (e.g., sign.yourdomain.com):$(RESET) " DOMAIN; \
-	read -p "$(YELLOW)Enter admin email:$(RESET) " ADMIN_EMAIL; \
-	read -p "$(YELLOW)Enter client ID (optional):$(RESET) " CLIENT_ID; \
-	sudo $(SCRIPTS_DIR)/components/upgrade_documenso.sh --domain $$DOMAIN --admin-email $$ADMIN_EMAIL $(if $$CLIENT_ID,--client-id $$CLIENT_ID,) $(if $(FORCE),--force,) $(if $(WITH_DEPS),--with-deps,) $(if $(VERBOSE),--verbose,)
-
-# erpnext
-erpnext:
-	@echo "TODO: Implement erpnext"
-	@exit 1
-
-# Auto-generated target for erpnext
-erpnext-status:
-	@echo "TODO: Implement erpnext-status"
-	@exit 1
-
-# Auto-generated target for erpnext
-erpnext-logs:
-	@echo "TODO: Implement erpnext-logs"
-	@exit 1
-
-# Auto-generated target for erpnext
-erpnext-restart:
-	@echo "TODO: Implement erpnext-restart"
-	@exit 1
-
-# Auto-generated target for focalboard
-focalboard:
-	@echo "TODO: Implement focalboard"
-	@exit 1
-
-# Auto-generated target for focalboard
-focalboard-status:
-	@echo "TODO: Implement focalboard-status"
-	@exit 1
-
-# Auto-generated target for focalboard
-focalboard-logs:
-	@echo "TODO: Implement focalboard-logs"
-	@exit 1
-
-# Auto-generated target for focalboard
-focalboard-restart:
-	@echo "TODO: Implement focalboard-restart"
-	@exit 1
-
-# Auto-generated target for ghost
-ghost:
-	@echo "TODO: Implement ghost"
-	@exit 1
-
-# Auto-generated target for ghost
-ghost-status:
-	@echo "TODO: Implement ghost-status"
-	@exit 1
-
-# Auto-generated target for ghost
-ghost-logs:
-	@echo "TODO: Implement ghost-logs"
-	@exit 1
-
-# Auto-generated target for ghost
-ghost-restart:
-	@echo "TODO: Implement ghost-restart"
-	@exit 1
-
-# Auto-generated target for gitea
-gitea:
-	@echo "TODO: Implement gitea"
-	@exit 1
-
-# Auto-generated target for gitea
-gitea-status:
-	@echo "TODO: Implement gitea-status"
-	@exit 1
-=======
 # Configure PeerTube Keycloak SSO integration
 peertube-sso-configure: validate
 	@echo "$(MAGENTA)$(BOLD)🔑 Configuring PeerTube SSO Integration...$(RESET)"
 	@sudo $(SCRIPTS_DIR)/components/keycloak/configure_peertube_client.sh --domain $(DOMAIN) $(if $(CLIENT_ID),--client-id $(CLIENT_ID),) $(if $(FORCE),--force,) $(if $(VERBOSE),--verbose,)
->>>>>>> ae2306e0
 
 # Test PeerTube-Keycloak SSO integration
 peertube-sso-test: validate
@@ -1636,7 +1498,174 @@
 		$(if $(FORCE),--force,) \
 		$(if $(VERBOSE),--verbose,)
 
-<<<<<<< HEAD
+deploy-keycloak-remote:
+	@echo "$(MAGENTA)$(BOLD)🔑 Deploying Keycloak to Remote VM...$(RESET)"
+	@if [ -z "$(REMOTE_HOST)" ]; then \
+		echo "$(RED)Error: Missing required parameter REMOTE_HOST.$(RESET)"; \
+		echo "Usage: make deploy-keycloak-remote REMOTE_HOST=hostname.example.com [REMOTE_USER=root] [SSH_KEY=/path/to/key] [SSH_PORT=22]"; \
+		exit 1; \
+	fi; \
+	bash $(SCRIPTS_DIR)/utils/deploy_to_remote.sh \
+		--remote-host $(REMOTE_HOST) \
+		$(if $(REMOTE_USER),--remote-user $(REMOTE_USER),) \
+		$(if $(SSH_KEY),--ssh-key $(SSH_KEY),) \
+		$(if $(SSH_PORT),--ssh-port $(SSH_PORT),) \
+		--component keycloak \
+		$(if $(FORCE),--force,) \
+		$(if $(VERBOSE),--verbose,)
+
+configure-keycloak-remote:
+	@echo "$(MAGENTA)$(BOLD)🔧 Configuring Keycloak OAuth on Remote VM...$(RESET)"
+	@if [ -z "$(REMOTE_HOST)" ] || [ -z "$(DOMAIN)" ]; then \
+		echo "$(RED)Error: Missing required parameters.$(RESET)"; \
+		echo "Usage: make configure-keycloak-remote REMOTE_HOST=hostname.example.com DOMAIN=auth.example.com [ENABLE_OAUTH_*=true]"; \
+		exit 1; \
+	fi; \
+	echo "$(CYAN)Deploying Keycloak files to remote...$(RESET)" && \
+	make deploy-keycloak-remote REMOTE_HOST=$(REMOTE_HOST) $(if $(REMOTE_USER),REMOTE_USER=$(REMOTE_USER),) $(if $(SSH_KEY),SSH_KEY=$(SSH_KEY),) $(if $(SSH_PORT),SSH_PORT=$(SSH_PORT),) && \
+	echo "$(CYAN)Configuring OAuth providers on remote...$(RESET)" && \
+	ssh $(if $(SSH_KEY),-i $(SSH_KEY),) $(if $(SSH_PORT),-p $(SSH_PORT),) $(if $(REMOTE_USER),$(REMOTE_USER),root)@$(REMOTE_HOST) \
+		"cd /opt/agency_stack && make keycloak-oauth-configure DOMAIN=$(DOMAIN) \
+		$(if $(CLIENT_ID),CLIENT_ID=$(CLIENT_ID),) \
+		$(if $(ENABLE_OAUTH_GOOGLE),ENABLE_OAUTH_GOOGLE=true,) \
+		$(if $(ENABLE_OAUTH_GITHUB),ENABLE_OAUTH_GITHUB=true,) \
+		$(if $(ENABLE_OAUTH_APPLE),ENABLE_OAUTH_APPLE=true,) \
+		$(if $(ENABLE_OAUTH_LINKEDIN),ENABLE_OAUTH_LINKEDIN=true,) \
+		$(if $(ENABLE_OAUTH_MICROSOFT),ENABLE_OAUTH_MICROSOFT=true,) \
+		$(if $(VERBOSE),VERBOSE=true,)"
+
+# Cross-VM OAuth Dashboard Sync
+sync-oauth-dashboard:
+	@echo "$(MAGENTA)$(BOLD)🔄 Synchronizing OAuth Dashboard Data Between VMs...$(RESET)"
+	@if [ -z "$(SOURCE_HOST)" ] || [ -z "$(TARGET_HOST)" ]; then \
+		echo "Usage: make sync-oauth-dashboard SOURCE_HOST=proto002.alpha.nerdofmouth.com TARGET_HOST=proto001.alpha.nerdofmouth.com [DOMAIN=auth.example.com] [VERBOSE=true]"; \
+		exit 1; \
+	fi; \
+	bash $(SCRIPTS_DIR)/utils/sync_dashboard_oauth.sh \
+		--source-host $(SOURCE_HOST) \
+		--target-host $(TARGET_HOST) \
+		$(if $(DOMAIN),--domain $(DOMAIN),) \
+		$(if $(SOURCE_CLIENT_ID),--source-client-id $(SOURCE_CLIENT_ID),) \
+		$(if $(TARGET_CLIENT_ID),--target-client-id $(TARGET_CLIENT_ID),) \
+		$(if $(FORCE),--force,) \
+		$(if $(VERBOSE),--verbose,) \
+		$(if $(DRY_RUN),--dry-run,)
+
+# SSO Integration targets
+sso-integrate:
+	@echo "🔒 Integrating component with Keycloak SSO..."
+	@if [ -z "$(COMPONENT)" ]; then \
+		echo "Error: COMPONENT parameter is required. Usage: make sso-integrate COMPONENT=name FRAMEWORK=nodejs COMPONENT_URL=https://example.com"; \
+		exit 1; \
+	fi
+	@if [ -z "$(FRAMEWORK)" ]; then \
+		echo "Error: FRAMEWORK parameter is required. Valid options: nodejs, python, docker"; \
+		exit 1; \
+	fi
+	@if [ -z "$(COMPONENT_URL)" ]; then \
+		echo "Error: COMPONENT_URL parameter is required."; \
+		exit 1; \
+	fi
+	@sudo $(SCRIPTS_DIR)/components/implement_sso_integration.sh --domain $(DOMAIN) --admin-email $(ADMIN_EMAIL) --client-id $(CLIENT_ID) --component $(COMPONENT) --framework $(FRAMEWORK) --component-url $(COMPONENT_URL) $(if $(FORCE),--force,) $(if $(VERBOSE),--verbose,)
+
+# WordPress SSO integration
+wordpress-sso:
+	@echo "🔒 Integrating WordPress with Keycloak SSO..."
+	@sudo $(SCRIPTS_DIR)/components/implement_sso_integration.sh --domain $(DOMAIN) --admin-email $(ADMIN_EMAIL) --client-id $(CLIENT_ID) --component wordpress --framework php --component-url https://wordpress.$(DOMAIN) $(if $(FORCE),--force,) $(if $(VERBOSE),--verbose,)
+
+# WordPress SSO integration (convenience target)
+wordpress-sso-configure: validate
+	@echo "$(MAGENTA)$(BOLD)🔑 Configuring WordPress SSO Integration...$(RESET)"
+	@sudo $(SCRIPTS_DIR)/components/keycloak/configure_wordpress_client.sh --domain $(DOMAIN) $(if $(CLIENT_ID),--client-id $(CLIENT_ID),) $(if $(FORCE),--force,) $(if $(VERBOSE),--verbose,)
+
+# Test WordPress-Keycloak SSO integration
+wordpress-sso-test: validate
+	@echo "$(MAGENTA)$(BOLD)🧪 Testing WordPress SSO Integration...$(RESET)"
+	@if [ -n "$(CLIENT_ID)" ]; then \
+		WP_CONTAINER="$(CLIENT_ID)_wordpress"; \
+	else \
+		WP_CONTAINER="wordpress"; \
+	fi; \
+	if docker ps --format '{{.Names}}' | grep -q "$$WP_CONTAINER"; then \
+		echo "$(GREEN)✅ WordPress is running$(RESET)"; \
+		echo "$(CYAN)Testing OAuth configuration...$(RESET)"; \
+		OAUTH_CONFIG="/opt/agency_stack/clients/$(or $(CLIENT_ID),default)/wordpress_data/wp-content/plugins/nextcloud-auth/config/config.json"; \
+		if [ -f "$$OAUTH_CONFIG" ]; then \
+			echo "$(GREEN)✅ OAuth configuration exists:$(RESET)"; \
+			cat "$$OAUTH_CONFIG"; \
+			echo ""; \
+			echo "$(CYAN)Testing Keycloak connection...$(RESET)"; \
+			OPENID_URL=$$(grep "openid_url" "$$OAUTH_CONFIG" | awk -F"'" '{print $$2}'); \
+			if [ -n "$$OPENID_URL" ]; then \
+				echo "$(CYAN)Checking OpenID configuration at: $$OPENID_URL$(RESET)"; \
+				curl -s "$$OPENID_URL" | grep -q "issuer" && echo "$(GREEN)✅ Keycloak OpenID configuration is accessible$(RESET)" || echo "$(RED)❌ Keycloak OpenID configuration is not accessible$(RESET)"; \
+			else \
+				echo "$(RED)❌ Could not determine OpenID configuration URL$(RESET)"; \
+			fi; \
+		else \
+			echo "$(RED)❌ OAuth configuration not found$(RESET)"; \
+			echo "$(CYAN)Run: make wordpress-sso-configure DOMAIN=$(DOMAIN)$(RESET)"; \
+		fi; \
+	else \
+		echo "$(RED)❌ WordPress is not running$(RESET)"; \
+		echo "$(CYAN)Start WordPress with: make wordpress-restart$(RESET)"; \
+	fi
+
+# Traefik
+traefik: validate
+	@echo "$(MAGENTA)$(BOLD)🔄 Installing Traefik Reverse Proxy...$(RESET)"
+	@read -p "$(YELLOW)Use host network mode? (true/false, default: true):$(RESET) " USE_HOST_NETWORK; \
+	USE_HOST_NETWORK="$${USE_HOST_NETWORK:-true}"; \
+	echo "$(CYAN)Using network mode: $${USE_HOST_NETWORK}$(RESET)"; \
+	sudo $(SCRIPTS_DIR)/components/install_traefik.sh --domain $(DOMAIN) --admin-email $(ADMIN_EMAIL) --use-host-network=$${USE_HOST_NETWORK} $(if $(CLIENT_ID),--client-id $(CLIENT_ID),) $(if $(FORCE),--force,) $(if $(WITH_DEPS),--with-deps,) $(if $(VERBOSE),--verbose,)
+
+# Auto-generated target for traefik
+traefik-status:
+	@echo "$(MAGENTA)$(BOLD)🔍 Checking Traefik Status...$(RESET)"
+	@if [ -f "/opt/agency_stack/clients/$(CLIENT_ID)/traefik/.installed_ok" ]; then \
+		echo "$(GREEN)✅ Traefik is installed$(RESET)"; \
+		if docker ps | grep -q "traefik_$(CLIENT_ID)"; then \
+			echo "$(GREEN)✅ Traefik container is running$(RESET)"; \
+			docker ps | grep traefik; \
+			echo ""; \
+			echo "$(CYAN)Configuration files:$(RESET)"; \
+			ls -la /opt/agency_stack/clients/$(CLIENT_ID)/traefik/config/; \
+		else \
+			echo "$(RED)❌ Traefik container is not running$(RESET)"; \
+		fi; \
+	else \
+		echo "$(RED)❌ Traefik is not installed$(RESET)"; \
+		echo "$(CYAN)To install, run: make traefik DOMAIN=$(DOMAIN)$(RESET)"; \
+		exit 1; \
+	fi
+
+# Auto-generated target for traefik
+traefik-logs:
+	@echo "$(MAGENTA)$(BOLD)📜 Viewing Traefik Logs...$(RESET)"
+	@if [ -f "/var/log/agency_stack/components/traefik.log" ]; then \
+		echo "$(CYAN)Installation logs:$(RESET)"; \
+		tail -n 20 /var/log/agency_stack/components/traefik.log; \
+		echo ""; \
+		echo "$(CYAN)Container logs:$(RESET)"; \
+		docker logs traefik_$(CLIENT_ID) --tail 20; \
+	else \
+		echo "$(YELLOW)Traefik logs not found.$(RESET)"; \
+		echo "$(CYAN)Container logs:$(RESET)"; \
+		docker logs traefik_$(CLIENT_ID) --tail 20 2>/dev/null || echo "$(RED)No container logs found.$(RESET)"; \
+	fi
+
+# Auto-generated target for traefik
+traefik-restart:
+	@echo "$(MAGENTA)$(BOLD)🔄 Restarting Traefik...$(RESET)"
+	@if [ -f "/opt/agency_stack/clients/$(CLIENT_ID)/traefik/docker-compose.yml" ]; then \
+		cd /opt/agency_stack/clients/$(CLIENT_ID)/traefik && docker-compose restart; \
+		echo "$(GREEN)✅ Traefik has been restarted$(RESET)"; \
+	else \
+		echo "$(RED)❌ Traefik docker-compose.yml not found$(RESET)"; \
+		echo "$(CYAN)To install, run: make traefik DOMAIN=$(DOMAIN)$(RESET)"; \
+		exit 1; \
+	fi
+
 # Dashboard Component - installation & management
 # -------------------------------------------------------------------------------
 dashboard: validate
@@ -1711,57 +1740,5 @@
 	else \
 		echo "$(RED)❌ Dashboard is not installed$(RESET)"; \
 		echo "$(CYAN)To install, run: make dashboard DOMAIN=$(DOMAIN)$(RESET)"; \
-=======
-deploy-keycloak-remote:
-	@echo "$(MAGENTA)$(BOLD)🔑 Deploying Keycloak to Remote VM...$(RESET)"
-	@if [ -z "$(REMOTE_HOST)" ]; then \
-		echo "$(RED)Error: Missing required parameter REMOTE_HOST.$(RESET)"; \
-		echo "Usage: make deploy-keycloak-remote REMOTE_HOST=hostname.example.com [REMOTE_USER=root] [SSH_KEY=/path/to/key] [SSH_PORT=22]"; \
-		exit 1; \
-	fi; \
-	bash $(SCRIPTS_DIR)/utils/deploy_to_remote.sh \
-		--remote-host $(REMOTE_HOST) \
-		$(if $(REMOTE_USER),--remote-user $(REMOTE_USER),) \
-		$(if $(SSH_KEY),--ssh-key $(SSH_KEY),) \
-		$(if $(SSH_PORT),--ssh-port $(SSH_PORT),) \
-		--component keycloak \
-		$(if $(FORCE),--force,) \
-		$(if $(VERBOSE),--verbose,)
-
-configure-keycloak-remote:
-	@echo "$(MAGENTA)$(BOLD)🔧 Configuring Keycloak OAuth on Remote VM...$(RESET)"
-	@if [ -z "$(REMOTE_HOST)" ] || [ -z "$(DOMAIN)" ]; then \
-		echo "$(RED)Error: Missing required parameters.$(RESET)"; \
-		echo "Usage: make configure-keycloak-remote REMOTE_HOST=hostname.example.com DOMAIN=auth.example.com [ENABLE_OAUTH_*=true]"; \
-		exit 1; \
-	fi; \
-	echo "$(CYAN)Deploying Keycloak files to remote...$(RESET)" && \
-	make deploy-keycloak-remote REMOTE_HOST=$(REMOTE_HOST) $(if $(REMOTE_USER),REMOTE_USER=$(REMOTE_USER),) $(if $(SSH_KEY),SSH_KEY=$(SSH_KEY),) $(if $(SSH_PORT),SSH_PORT=$(SSH_PORT),) && \
-	echo "$(CYAN)Configuring OAuth providers on remote...$(RESET)" && \
-	ssh $(if $(SSH_KEY),-i $(SSH_KEY),) $(if $(SSH_PORT),-p $(SSH_PORT),) $(if $(REMOTE_USER),$(REMOTE_USER),root)@$(REMOTE_HOST) \
-		"cd /opt/agency_stack && make keycloak-oauth-configure DOMAIN=$(DOMAIN) \
-		$(if $(CLIENT_ID),CLIENT_ID=$(CLIENT_ID),) \
-		$(if $(ENABLE_OAUTH_GOOGLE),ENABLE_OAUTH_GOOGLE=true,) \
-		$(if $(ENABLE_OAUTH_GITHUB),ENABLE_OAUTH_GITHUB=true,) \
-		$(if $(ENABLE_OAUTH_APPLE),ENABLE_OAUTH_APPLE=true,) \
-		$(if $(ENABLE_OAUTH_LINKEDIN),ENABLE_OAUTH_LINKEDIN=true,) \
-		$(if $(ENABLE_OAUTH_MICROSOFT),ENABLE_OAUTH_MICROSOFT=true,) \
-		$(if $(VERBOSE),VERBOSE=true,)"
-
-# Cross-VM OAuth Dashboard Sync
-sync-oauth-dashboard:
-	@echo "$(MAGENTA)$(BOLD)🔄 Synchronizing OAuth Dashboard Data Between VMs...$(RESET)"
-	@if [ -z "$(SOURCE_HOST)" ] || [ -z "$(TARGET_HOST)" ]; then \
-		echo "Usage: make sync-oauth-dashboard SOURCE_HOST=proto002.alpha.nerdofmouth.com TARGET_HOST=proto001.alpha.nerdofmouth.com [DOMAIN=auth.example.com] [VERBOSE=true]"; \
->>>>>>> ae2306e0
-		exit 1; \
-	fi; \
-	bash $(SCRIPTS_DIR)/utils/sync_dashboard_oauth.sh \
-		--source-host $(SOURCE_HOST) \
-		--target-host $(TARGET_HOST) \
-		$(if $(DOMAIN),--domain $(DOMAIN),) \
-		$(if $(SOURCE_CLIENT_ID),--source-client-id $(SOURCE_CLIENT_ID),) \
-		$(if $(TARGET_CLIENT_ID),--target-client-id $(TARGET_CLIENT_ID),) \
-		$(if $(FORCE),--force,) \
-		$(if $(VERBOSE),--verbose,) \
-		$(if $(DRY_RUN),--dry-run,)+		exit 1; \
+	fi