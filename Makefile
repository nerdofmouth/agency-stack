--- conflicted
+++ resolved
@@ -1706,7 +1706,6 @@
 		$(if $(VERBOSE),--verbose,) \
 		$(if $(DRY_RUN),--dry-run,)
 
-<<<<<<< HEAD
 # MiroTalk SFU - Video Conferencing
 install-mirotalk-sfu: validate
 	@echo "$(MAGENTA)$(BOLD)🎥 Installing MiroTalk SFU...$(RESET)"
@@ -2191,7 +2190,7 @@
 
 # Add design-system to the component list
 COMPONENTS += design-system
-=======
+
 # SSO Integration targets
 sso-integrate:
 	@echo "🔒 Integrating component with Keycloak SSO..."
@@ -2445,5 +2444,4 @@
 		email="admin@$(DOMAIN)"; \
 	fi; \
 	echo "$(CYAN)Configuring SSL certificates for $(DOMAIN) with admin email: $$email$(RESET)"; \
-	$(SCRIPTS_DIR)/utils/update_traefik_certs.sh --domain $(DOMAIN) --admin-email $$email --force
->>>>>>> 342db4e6
+	$(SCRIPTS_DIR)/utils/update_traefik_certs.sh --domain $(DOMAIN) --admin-email $$email --force