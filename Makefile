# AgencyStack - Makefile
# FOSS Server Stack for Agencies & Enterprises
# https://stack.nerdofmouth.com

# Variables
SHELL := /bin/bash
VERSION := 0.0.1.2025.04.04.0013
SCRIPTS_DIR := scripts
DOCS_DIR := docs
STACK_NAME := AgencyStack

# Colors for output
BOLD := $(shell tput bold)
RED := $(shell tput setaf 1)
GREEN := $(shell tput setaf 2)
YELLOW := $(shell tput setaf 3)
BLUE := $(shell tput setaf 4)
MAGENTA := $(shell tput setaf 5)
CYAN := $(shell tput setaf 6)
RESET := $(shell tput sgr0)

.PHONY: help install update client test-env clean backup stack-info talknerdy rootofmouth buddy-init buddy-monitor drone-setup generate-buddy-keys start-buddy-system enable-monitoring mailu-setup mailu-test-email logs health-check verify-dns setup-log-rotation monitoring-setup config-snapshot config-rollback config-diff verify-backup setup-cron test-alert integrate-keycloak test-operations motd audit integrate-components dashboard dashboard-refresh dashboard-enable dashboard-update dashboard-open dashboard-direct integrate-sso integrate-email integrate-monitoring integrate-data-bridge detect-ports remap-ports scan-ports setup-cronjobs view-alerts log-summary create-client setup-roles security-audit security-fix rotate-secrets setup-log-segmentation verify-certs verify-auth multi-tenancy-status install-wordpress install-erpnext install-posthog install-voip install-mailu install-grafana install-loki install-prometheus install-keycloak install-infrastructure install-security-infrastructure install-multi-tenancy validate validate-report peertube peertube-sso peertube-with-deps peertube-reinstall peertube-status peertube-logs peertube-stop peertube-start peertube-restart demo-core demo-core-clean demo-core-status demo-core-logs

# Default target
help:
	@echo "$(MAGENTA)$(BOLD)🚀 AgencyStack $(VERSION) - Open Source Agency Platform$(RESET)"
	@echo ""
	@bash $(SCRIPTS_DIR)/agency_branding.sh tagline
	@echo ""
	@echo "$(CYAN)Usage:$(RESET)"
	@echo "  $(BOLD)make install$(RESET)          Install AgencyStack components"
	@echo "  $(BOLD)make update$(RESET)           Update AgencyStack components"
	@echo "  $(BOLD)make client$(RESET)           Create a new client"
	@echo "  $(BOLD)make test-env$(RESET)         Test the environment"
	@echo "  $(BOLD)make backup$(RESET)           Backup all data"
	@echo "  $(BOLD)make clean$(RESET)            Remove all containers and volumes"
	@echo "  $(BOLD)make stack-info$(RESET)       Display AgencyStack information"
	@echo "  $(BOLD)make talknerdy$(RESET)        Display a random nerdy quote"
	@echo "  $(BOLD)make rootofmouth$(RESET)      Display system performance stats"
	@echo "  $(BOLD)make buddy-init$(RESET)       Initialize buddy system"
	@echo "  $(BOLD)make buddy-monitor$(RESET)    Check health of buddy servers"
	@echo "  $(BOLD)make drone-setup$(RESET)      Setup DroneCI integration"
	@echo "  $(BOLD)make mailu-setup$(RESET)      Configure Mailu email server"
	@echo "  $(BOLD)make mailu-test-email$(RESET) Send a test email via Mailu"
	@echo "  $(BOLD)make logs$(RESET)             View installation and component logs"
	@echo "  $(BOLD)make health-check$(RESET)     Verify all components are working properly"
	@echo "  $(BOLD)make verify-dns$(RESET)       Check DNS configuration"
	@echo "  $(BOLD)make setup-log-rotation$(RESET) Configure log rotation"
	@echo "  $(BOLD)make monitoring-setup$(RESET) Install Loki & Grafana monitoring stack"
	@echo "  $(BOLD)make config-snapshot$(RESET)  Create Git snapshot of current configuration"
	@echo "  $(BOLD)make config-rollback$(RESET)  Restore configuration from a previous snapshot"
	@echo "  $(BOLD)make config-diff$(RESET)      Show differences between configuration snapshots"
	@echo "  $(BOLD)make verify-backup$(RESET)    Verify integrity of Restic backups"
	@echo "  $(BOLD)make setup-cron$(RESET)       Configure automated monitoring tasks"
	@echo "  $(BOLD)make test-alert$(RESET)       Test alert channels"
	@echo "  $(BOLD)make integrate-keycloak$(RESET) Integrate Keycloak with AgencyStack components"
	@echo "  $(BOLD)make test-operations$(RESET)  Test AgencyStack operational features"
	@echo "  $(BOLD)make motd$(RESET)             Generate server message of the day"
	@echo "  $(BOLD)make audit$(RESET)            Audit running components and system status"
	@echo "  $(BOLD)make integrate-components$(RESET) Integrate AgencyStack components"
	@echo "  $(BOLD)make dashboard-legacy$(RESET)        Open AgencyStack dashboard"
	@echo "  $(BOLD)make dashboard-refresh$(RESET) Refresh AgencyStack dashboard"
	@echo "  $(BOLD)make dashboard-enable$(RESET) Enable AgencyStack dashboard"
	@echo "  $(BOLD)make dashboard-update$(RESET) Update AgencyStack dashboard data"
	@echo "  $(BOLD)make dashboard-open$(RESET)   Open AgencyStack dashboard in browser"
	@echo "  $(BOLD)make dashboard-direct$(RESET) Open AgencyStack dashboard via direct IP address"
	@echo "  $(BOLD)make integrate-sso$(RESET)    Integrate Single Sign-On for AgencyStack components"
	@echo "  $(BOLD)make integrate-email$(RESET)  Integrate Email systems for AgencyStack components"
	@echo "  $(BOLD)make integrate-monitoring$(RESET) Integrate Monitoring for AgencyStack components"
	@echo "  $(BOLD)make integrate-data-bridge$(RESET) Integrate Data Exchange for AgencyStack components"
	@echo "  $(BOLD)make detect-ports$(RESET)      Detect port conflicts in AgencyStack"
	@echo "  $(BOLD)make remap-ports$(RESET)       Automatically remap conflicting ports"
	@echo "  $(BOLD)make scan-ports$(RESET)        Scan and update port registry without conflict resolution"
	@echo "  $(BOLD)make setup-cronjobs$(RESET)    Setup cron jobs for scheduled tasks"
	@echo "  $(BOLD)make view-alerts$(RESET)       View recent alerts"
	@echo "  $(BOLD)make log-summary$(RESET)       Display summary of logs"
	@echo ""
	@echo "$(BOLD)Multi-Tenancy Commands:$(RESET)"
	@echo "  $(BOLD)make create-client CLIENT_ID=name CLIENT_NAME=\"Full Name\" CLIENT_DOMAIN=domain.com$(RESET)  Create a new client"
	@echo "  $(BOLD)make setup-roles CLIENT_ID=name$(RESET)  Set up Keycloak roles for a client"
	@echo "  $(BOLD)make multi-tenancy-status$(RESET)  Check status of all clients"
	@echo "  $(BOLD)make setup-log-segmentation CLIENT_ID=name$(RESET)  Set up client log segmentation"
	@echo ""
	@echo "$(BOLD)Security Commands:$(RESET)"
	@echo "  $(BOLD)make security-audit$(RESET)   Run security audit on stack"
	@echo "  $(BOLD)make security-fix$(RESET)     Automatically fix security issues"
	@echo "  $(BOLD)make rotate-secrets$(RESET)   Rotate all secrets"
	@echo "  $(BOLD)make verify-certs$(RESET)     Verify TLS certificates"
	@echo "  $(BOLD)make verify-auth$(RESET)      Verify authentication configuration"
	@echo "  $(BOLD)make cryptosync$(RESET)       Install Cryptosync - Encrypted Storage & Remote Sync"
	@echo "  $(BOLD)make cryptosync-mount$(RESET) Mount Cryptosync vault"
	@echo "  $(BOLD)make cryptosync-unmount$(RESET) Unmount Cryptosync vault"
	@echo "  $(BOLD)make cryptosync-sync$(RESET)  Sync Cryptosync data to remote"
	@echo "  $(BOLD)make cryptosync-config$(RESET) Open Cryptosync configuration"
	@echo "  $(BOLD)make cryptosync-rclone-config$(RESET) Configure Rclone remotes"
	@echo "  $(BOLD)make cryptosync-status$(RESET) Check Cryptosync status"
	@echo "  $(BOLD)make cryptosync-logs$(RESET)  View Cryptosync logs"
	@echo ""
	@echo "$(BOLD)Component Installation Commands:$(RESET)"
	@echo "  $(BOLD)make prerequisites$(RESET)            Install System Prerequisites"
	@echo "  $(BOLD)make install-wordpress$(RESET)          Install WordPress"
	@echo "  $(BOLD)make install-erpnext$(RESET)           Install ERPNext"
	@echo "  $(BOLD)make install-posthog$(RESET)           Install PostHog"
	@echo "  $(BOLD)make install-voip$(RESET)              Install VoIP system (FusionPBX + FreeSWITCH)"
	@echo "  $(BOLD)make install-mailu$(RESET)             Install Mailu email server"
	@echo "  $(BOLD)make install-grafana$(RESET)           Install Grafana monitoring"
	@echo "  $(BOLD)make install-loki$(RESET)              Install Loki log aggregation"
	@echo "  $(BOLD)make install-prometheus$(RESET)        Install Prometheus monitoring"
	@echo "  $(BOLD)make install-keycloak$(RESET)         Install Keycloak identity provider"
	@echo "  $(BOLD)make install-infrastructure$(RESET)    Install core infrastructure"
	@echo "  $(BOLD)make install-security-infrastructure$(RESET) Install security infrastructure"
	@echo "  $(BOLD)make install-multi-tenancy$(RESET)     Set up multi-tenancy infrastructure"
	@echo "  $(BOLD)make peertube$(RESET)                 Install PeerTube - Self-hosted Video Platform"
	@echo "  $(BOLD)make peertube-sso$(RESET)             Install PeerTube with SSO integration"
	@echo "  $(BOLD)make peertube-with-deps$(RESET)       Install PeerTube with all dependencies"
	@echo "  $(BOLD)make peertube-reinstall$(RESET)       Reinstall PeerTube"
	@echo "  $(BOLD)make peertube-status$(RESET)          Check PeerTube status"
	@echo "  $(BOLD)make peertube-logs$(RESET)            View PeerTube logs"
	@echo "  $(BOLD)make peertube-stop$(RESET)            Stop PeerTube"
	@echo "  $(BOLD)make peertube-start$(RESET)           Start PeerTube"
	@echo "  $(BOLD)make peertube-restart$(RESET)         Restart PeerTube"
	@echo "  $(BOLD)make peertube-upgrade$(RESET)         Upgrade PeerTube to v7.0"

# Pre-flight installation verification
preflight-check:
	@echo "$(MAGENTA)$(BOLD)🔍 Performing pre-installation checklist verification...$(RESET)"
	@$(SCRIPTS_DIR)/components/preflight_check.sh $(if $(DOMAIN),--domain "$(DOMAIN)",) $(if $(INTERACTIVE),--interactive,) $(if $(SKIP_PORTS),--skip-ports,) $(if $(SKIP_DNS),--skip-dns,) $(if $(SKIP_SYSTEM),--skip-system,) $(if $(SKIP_NETWORK),--skip-network,) $(if $(SKIP_SSH),--skip-ssh,)
	@if [ -f "$(REPO_ROOT)/pre_installation_report.md" ]; then \
		echo "$(CYAN)Pre-installation report generated at: $(REPO_ROOT)/pre_installation_report.md$(RESET)"; \
		grep -A2 "^## Summary" "$(REPO_ROOT)/pre_installation_report.md" | grep -v "^##"; \
	fi

# Install AgencyStack
install: preflight-check validate
	@echo "🔧 Installing AgencyStack..."
	@sudo $(SCRIPTS_DIR)/install.sh

# Update AgencyStack
update:
	@echo "🔄 Updating AgencyStack..."
	@git pull
	@sudo $(SCRIPTS_DIR)/update.sh

# Create a new client
client:
	@echo "🏢 Creating new client..."
	@sudo $(SCRIPTS_DIR)/agency_stack_bootstrap_bundle_v10/bootstrap_client.sh

# Test the environment
test-env:
	@echo "🧪 Testing AgencyStack environment..."
	@sudo $(SCRIPTS_DIR)/test_environment.sh

# Backup all data
backup:
	@echo "💾 Backing up AgencyStack data..."
	@sudo $(SCRIPTS_DIR)/backup.sh

# Clean all containers and volumes
clean:
	@echo "🧹 Cleaning AgencyStack environment..."
	@sudo docker-compose down -v

# Display AgencyStack information
stack-info:
	@echo "$(MAGENTA)$(BOLD)📊 AgencyStack Information$(RESET)"
	@echo "========================="
	@echo "Version: $(YELLOW)$(VERSION)$(RESET)"
	@echo "Stack Name: $(YELLOW)$(STACK_NAME)$(RESET)"
	@echo "Website: $(GREEN)https://stack.nerdofmouth.com$(RESET)"
	@echo ""
	@bash $(SCRIPTS_DIR)/agency_branding.sh tagline
	@echo ""
	@echo "$(CYAN)$(BOLD)Installed Components:$(RESET)"
		cat /opt/agency_stack/installed_components.txt | sort; \
	else \
		echo "$(RED)No components installed yet$(RESET)"; \
	fi
	@echo ""
	@echo "$(CYAN)$(BOLD)Running Containers:$(RESET)"
	@docker ps --format "table {{.Names}}\t{{.Status}}" 2>/dev/null || echo "$(RED)Docker not running$(RESET)"
	@echo ""
	@echo "$(YELLOW)$(BOLD)Port Allocations:$(RESET)"
		bash $(SCRIPTS_DIR)/port_manager.sh list; \
	else \
		echo "$(RED)Port manager not installed$(RESET)"; \
	fi

# Display a random nerdy quote
talknerdy:
	@echo "$(MAGENTA)$(BOLD)💡 Random Nerdy Quote:$(RESET)"
	@bash $(SCRIPTS_DIR)/nerdy_quote.sh

# Display system performance stats
rootofmouth:
	@echo "$(MAGENTA)$(BOLD)📊 System Performance Stats:$(RESET)"
	@bash $(SCRIPTS_DIR)/system_performance.sh

# Initialize buddy system
buddy-init:
	@echo "🤝 Initializing AgencyStack buddy system..."
	@sudo $(SCRIPTS_DIR)/buddy_system.sh init
	@sudo $(SCRIPTS_DIR)/buddy_system.sh generate-keys
	@sudo $(SCRIPTS_DIR)/buddy_system.sh install-cron

# Monitor buddy servers
buddy-monitor:
	@echo "👀 Monitoring buddy servers..."
	@sudo $(SCRIPTS_DIR)/buddy_system.sh monitor

# Setup DroneCI integration
drone-setup:
	@echo "🚀 Setting up DroneCI integration..."
	@sudo $(SCRIPTS_DIR)/buddy_system.sh setup-drone
	@echo "Visit https://drone.$(shell hostname -f) to access your DroneCI instance"

# Generate buddy keys
generate-buddy-keys:
	@echo "🔑 Generating SSH keys for buddy system..."
	@sudo $(SCRIPTS_DIR)/buddy_system.sh generate-keys

# Start buddy system monitoring
start-buddy-system:
	@echo "🚀 Starting buddy system monitoring..."
	@sudo $(SCRIPTS_DIR)/buddy_system.sh install-cron
	@echo "Buddy system scheduled monitoring is now active"

# Enable monitoring
enable-monitoring: drone-setup start-buddy-system
	@echo "🔍 Monitoring systems enabled"
	@echo "Visit https://drone.$(shell hostname -f) to access your DroneCI instance"

# Configure Mailu email server
mailu-setup:
	@echo "📨 Configuring Mailu email server..."
	@sudo $(SCRIPTS_DIR)/mailu_setup.sh

# Send a test email via Mailu
mailu-test-email:
	@echo "📨 Sending test email via Mailu..."
	@sudo $(SCRIPTS_DIR)/mailu_test_email.sh

# View installation and component logs
logs:
	@echo "📝 Viewing installation and component logs..."
	@sudo $(SCRIPTS_DIR)/view_logs.sh

# Verify all components are working properly
health-check:
	@echo "🏥 Verifying all components are working properly..."
	@sudo $(SCRIPTS_DIR)/health_check.sh

# Check DNS configuration
verify-dns:
	@echo "📈 Checking DNS configuration..."
	@sudo $(SCRIPTS_DIR)/verify_dns.sh

# Configure log rotation
setup-log-rotation:
	@echo "🔄 Configuring log rotation..."
	@sudo $(SCRIPTS_DIR)/setup_log_rotation.sh

# Install Loki & Grafana monitoring stack
monitoring-setup:
	@echo "📊 Installing Loki & Grafana monitoring stack..."
	@sudo $(SCRIPTS_DIR)/monitoring_setup.sh

# Create Git snapshot of current configuration
config-snapshot:
	@echo "📸 Creating Git snapshot of current configuration..."
	@sudo $(SCRIPTS_DIR)/config_snapshot.sh

# Restore configuration from a previous snapshot
config-rollback:
	@echo "🔄 Restoring configuration from a previous snapshot..."
	@sudo $(SCRIPTS_DIR)/config_rollback.sh

# Show differences between configuration snapshots
config-diff:
	@echo "Running config diff..."
	@sudo bash $(SCRIPTS_DIR)/config_diff.sh

# Verify integrity of Restic backups
verify-backup:
	@echo "📈 Verifying integrity of Restic backups..."
	@sudo $(SCRIPTS_DIR)/verify_backup.sh

# Configure automated monitoring tasks
setup-cron:
	@echo "📅 Configuring automated monitoring tasks..."
	@sudo $(SCRIPTS_DIR)/setup_cron.sh

# Test alert channels
test-alert:
	@echo "$(MAGENTA)$(BOLD)🔔 Testing alert channels...$(RESET)"
		sudo bash $(SCRIPTS_DIR)/notifications/notify_all.sh "Test Alert" "This is a test alert from AgencyStack on $(shell hostname) at $(shell date)"; \
	else \
		sudo bash $(SCRIPTS_DIR)/test_alert.sh; \
	fi
	@echo "$(GREEN)Test alerts have been sent.$(RESET)"

# Integrate Keycloak with AgencyStack components
integrate-keycloak:
	@echo "🔐 Integrating Keycloak with AgencyStack components..."
	@sudo bash $(SCRIPTS_DIR)/keycloak_integration.sh

# Test AgencyStack operational features
test-operations:
	@echo "🧪 Testing AgencyStack operational features..."
	@sudo bash $(SCRIPTS_DIR)/test_operations.sh

# Generate server message of the day
motd:
	@echo "📝 Generating server message of the day..."
	@sudo bash $(SCRIPTS_DIR)/motd_generator.sh

# Audit AgencyStack components and system
audit:
	@echo "$(MAGENTA)$(BOLD)📊 Running AgencyStack Repository Audit...$(RESET)"
		sudo $(SCRIPTS_DIR)/utils/audit_and_cleanup.sh; \
	else \
		sudo bash $(SCRIPTS_DIR)/audit.sh; \
	fi
	@echo "$(GREEN)Audit complete. Check logs for details.$(RESET)"

# Integrate AgencyStack components
integrate-components:
	@echo "🔄 Integrating AgencyStack components..."
	@sudo bash $(SCRIPTS_DIR)/integrate_components.sh

# Integrate Single Sign-On for AgencyStack components
integrate-sso:
	@echo "🔑 Integrating Single Sign-On for AgencyStack components..."
	@sudo bash $(SCRIPTS_DIR)/integrate_components.sh --type=sso

# Integrate Email systems for AgencyStack components
integrate-email:
	@echo "📧 Integrating Email systems for AgencyStack components..."
	@sudo bash $(SCRIPTS_DIR)/integrate_components.sh --type=email

# Integrate Monitoring for AgencyStack components
integrate-monitoring:
	@echo "📊 Integrating Monitoring for AgencyStack components..."
	@sudo bash $(SCRIPTS_DIR)/integrate_components.sh --type=monitoring

# Integrate Data Exchange for AgencyStack components
integrate-data-bridge:
	@echo "🔄 Integrating Data Exchange for AgencyStack components..."
	@sudo bash $(SCRIPTS_DIR)/integrate_components.sh --type=data-bridge

# Open AgencyStack dashboard
dashboard-legacy:
	@echo "📊 Opening AgencyStack dashboard..."
	@sudo bash $(SCRIPTS_DIR)/dashboard.sh

# Refresh AgencyStack dashboard
dashboard-refresh:
	@echo "🔄 Refreshing AgencyStack dashboard..."
	@sudo bash $(SCRIPTS_DIR)/dashboard_refresh.sh

# Enable AgencyStack dashboard
dashboard-enable:
	@echo "🔓 Enabling AgencyStack dashboard..."
	@sudo bash $(SCRIPTS_DIR)/dashboard_enable.sh

# Update dashboard data
dashboard-update:
	@echo "🔄 Updating AgencyStack dashboard data..."
	@sudo bash $(SCRIPTS_DIR)/dashboard/update_dashboard_data.sh

# Directly open dashboard via IP address (bypassing DNS)
dashboard-direct:
	@echo "$(MAGENTA)$(BOLD)🔌 Opening AgencyStack Dashboard via Direct IP Address...$(RESET)"
	@if [ -d "/opt/agency_stack/clients/$(CLIENT_ID)/dashboard" ]; then \
		SERVER_IP=$$(hostname -I | awk '{print $$1}'); \
		DASHBOARD_PORT=$$(docker ps | grep dashboard | grep -oP '\d+->80' | cut -d'-' -f1 || echo "3001"); \
		echo "$(GREEN)✅ Dashboard is available at: http://$${SERVER_IP}:$${DASHBOARD_PORT}$(RESET)"; \
		if command -v xdg-open >/dev/null 2>&1; then \
			xdg-open "http://$${SERVER_IP}:$${DASHBOARD_PORT}" || echo "$(YELLOW)⚠️ Could not open browser automatically$(RESET)"; \
		elif command -v open >/dev/null 2>&1; then \
			open "http://$${SERVER_IP}:$${DASHBOARD_PORT}" || echo "$(YELLOW)⚠️ Could not open browser automatically$(RESET)"; \
		else \
			echo "$(YELLOW)⚠️ Could not detect browser. Please open the URL manually.$(RESET)"; \
		fi; \
	else \
		echo "$(RED)❌ Dashboard not installed. Install with: make dashboard$(RESET)"; \
	fi

# Open AgencyStack dashboard in browser
dashboard-open:
	@echo "🌐 Opening AgencyStack dashboard in browser..."
	@xdg-open http://dashboard.$(shell grep PRIMARY_DOMAIN /opt/agency_stack/config.env 2>/dev/null | cut -d '=' -f2 || echo "localhost")

# Detect port conflicts
detect-ports:
	@echo "🔍 Detecting port conflicts in AgencyStack..."
	@sudo bash $(SCRIPTS_DIR)/utils/port_conflict_detector.sh --dry-run

# Remap conflicting ports
remap-ports:
	@echo "🔄 Remapping conflicting ports in AgencyStack..."
	@sudo bash $(SCRIPTS_DIR)/utils/port_conflict_detector.sh --fix

# Scan and update port registry
scan-ports:
	@echo "📋 Scanning and updating port registry..."
	@sudo bash $(SCRIPTS_DIR)/utils/port_conflict_detector.sh --scan

# Setup cron jobs
setup-cronjobs:
	@echo "⏱️ Setting up scheduled tasks for AgencyStack..."
	@sudo bash $(SCRIPTS_DIR)/setup_cronjobs.sh

# View alerts
view-alerts:
	@echo "📢 Recent alerts from AgencyStack:"
	@echo "--------------------------------"
		tail -n 20 /var/log/agency_stack/alerts.log; \
	else \
		echo "No alerts log found"; \
	fi

# Display summary of logs
log-summary:
	@echo "📋 AgencyStack Log Summary"
	@echo "=================================="
	@echo ""
	@echo "$(BOLD)Health Check Logs:$(RESET)"
		tail -n 10 /var/log/agency_stack/health.log; \
	else \
		echo "No health logs found"; \
	fi
	@echo ""
	@echo "$(BOLD)Backup Logs:$(RESET)"
		tail -n 10 /var/log/agency_stack/backup.log; \
	else \
		echo "No backup logs found"; \
	fi
	@echo ""
	@echo "$(BOLD)Alert Logs:$(RESET)"
		tail -n 10 /var/log/agency_stack/alerts.log; \
	else \
		echo "No alert logs found"; \
	fi
	@echo ""
	@echo "For more details, run \`make logs\` or view the dashboard"

# Security and multi-tenancy commands
create-client:
	@echo "🏢 Creating new client..."
		echo "$(RED)Error: Missing required parameters.$(RESET)"; \
		echo "Usage: make create-client CLIENT_ID=name CLIENT_NAME=\"Full Name\" CLIENT_DOMAIN=domain.com"; \
		exit 1; \
	fi
	@sudo bash $(SCRIPTS_DIR)/create-client.sh "$(CLIENT_ID)" "$(CLIENT_NAME)" "$(CLIENT_DOMAIN)"

setup-roles:
	@echo "🔑 Setting up Keycloak roles for client..."
		echo "$(RED)Error: Missing required parameter CLIENT_ID.$(RESET)"; \
		echo "Usage: make setup-roles CLIENT_ID=name"; \
		exit 1; \
	fi
	@sudo bash $(SCRIPTS_DIR)/keycloak/setup_roles.sh "$(CLIENT_ID)"

security-audit:
	@echo "🔐 Running security audit..."
		sudo bash $(SCRIPTS_DIR)/security/audit_stack.sh $(if $(VERBOSE),--verbose,) $(if $(REPORT),--report,)

security-fix:
	@echo "🔧 Fixing security issues..."
		sudo bash $(SCRIPTS_DIR)/security/audit_stack.sh --fix $(if $(VERBOSE),--verbose,) $(if $(REPORT),--report,)

rotate-secrets:
	@echo "🔄 Rotating secrets..."
		sudo bash $(SCRIPTS_DIR)/security/generate_secrets.sh --rotate $(if $(VERBOSE),--verbose,) $(if $(REPORT),--report,)

setup-log-segmentation:
	@echo "📋 Setting up log segmentation..."
		sudo bash $(SCRIPTS_DIR)/security/setup_log_segmentation.sh $(if $(VERBOSE),--verbose,) $(if $(REPORT),--report,)

verify-certs:
	@echo "🔒 Verifying TLS certificates..."
	@sudo -E bash $(SCRIPTS_DIR)/security/verify_certificates.sh

verify-auth:
	@echo "👤 Verifying authentication configuration..."
	@sudo -E bash $(SCRIPTS_DIR)/security/verify_authentication.sh

multi-tenancy-status:
	@echo "🏢 Checking multi-tenancy status..."
	@sudo -E bash $(SCRIPTS_DIR)/security/check_multi_tenancy.sh

cryptosync:
	@echo "$(MAGENTA)$(BOLD)🔒 Installing Cryptosync...$(RESET)"
	@sudo $(SCRIPTS_DIR)/components/install_cryptosync.sh $(if $(CLIENT_ID),--client-id $(CLIENT_ID),) \
		$(if $(MOUNT_DIR),--mount-dir $(MOUNT_DIR),) \
		$(if $(REMOTE_NAME),--remote-name $(REMOTE_NAME),) \
		$(if $(CONFIG_NAME),--config-name $(CONFIG_NAME),) \
		$(if $(REMOTE_TYPE),--remote-type $(REMOTE_TYPE),) \
		$(if $(REMOTE_PATH),--remote-path $(REMOTE_PATH),) \
		$(if $(REMOTE_OPTIONS),--remote-options $(REMOTE_OPTIONS),) \
		$(if $(FORCE),--force,) \
		$(if $(WITH_DEPS),--with-deps,) \
		$(if $(USE_CRYFS),--use-cryfs,) \
		$(if $(INITIAL_SYNC),--initial-sync,) \
		$(if $(AUTO_MOUNT),--auto-mount,)

cryptosync-mount:
	@echo "$(MAGENTA)$(BOLD)🔒 Mounting Cryptosync vault...$(RESET)"
	@cryptosync-mount-$(CLIENT_ID)-$(CONFIG_NAME)

cryptosync-unmount:
	@echo "$(MAGENTA)$(BOLD)🔒 Unmounting Cryptosync vault...$(RESET)"
	@cryptosync-unmount-$(CLIENT_ID)-$(CONFIG_NAME)

cryptosync-sync:
	@echo "$(MAGENTA)$(BOLD)🔄 Syncing Cryptosync data to remote...$(RESET)"
	@cryptosync-sync-$(CLIENT_ID)-$(CONFIG_NAME) $(REMOTE_PATH)

cryptosync-config:
	@echo "$(MAGENTA)$(BOLD)⚙️ Opening Cryptosync configuration...$(RESET)"
	@$(EDITOR) $(CONFIG_DIR)/clients/$(CLIENT_ID)/cryptosync/config/cryptosync.$(CONFIG_NAME).conf

cryptosync-rclone-config:
	@echo "$(MAGENTA)$(BOLD)⚙️ Configuring Rclone remotes...$(RESET)"
	@rclone config --config $(CONFIG_DIR)/clients/$(CLIENT_ID)/rclone/rclone.conf

cryptosync-status:
	@echo "$(MAGENTA)$(BOLD)ℹ️ Cryptosync Status:$(RESET)"
	@echo "$(CYAN)Encrypted directory:$(RESET) $(CONFIG_DIR)/clients/$(CLIENT_ID)/vault/encrypted"
	@echo "$(CYAN)Mount point:$(RESET) $(if $(MOUNT_DIR),$(MOUNT_DIR),$(CONFIG_DIR)/clients/$(CLIENT_ID)/vault/decrypted)"
	@echo "$(CYAN)Mounted:$(RESET) $$(mountpoint -q $(if $(MOUNT_DIR),$(MOUNT_DIR),$(CONFIG_DIR)/clients/$(CLIENT_ID)/vault/decrypted) && echo "Yes" || echo "No")"
	@echo "$(CYAN)Configuration:$(RESET) $(CONFIG_DIR)/clients/$(CLIENT_ID)/cryptosync/config/cryptosync.$(CONFIG_NAME).conf"
	@echo "$(CYAN)Rclone config:$(RESET) $(CONFIG_DIR)/clients/$(CLIENT_ID)/rclone/rclone.conf"
	@echo "$(CYAN)Remote:$(RESET) $(REMOTE_NAME)"
	@$(SCRIPTS_DIR)/monitoring/check_cryptosync.sh $(CLIENT_ID) $(CONFIG_NAME)

cryptosync-logs:
	@echo "$(MAGENTA)$(BOLD)📋 Viewing Cryptosync logs...$(RESET)"
	@tail -n 50 $(LOG_DIR)/components/cryptosync.log
	@echo ""
	@echo "$(YELLOW)For more logs: $(RESET)less $(LOG_DIR)/components/cryptosync.log"
		echo ""; \
		echo "$(MAGENTA)$(BOLD)📋 Last sync operations:$(RESET)"; \
		tail -n 20 $(CONFIG_DIR)/clients/$(CLIENT_ID)/cryptosync/logs/sync.log; \
	fi

# Repository Audit and Cleanup Targets
# ------------------------------------------------------------------------------

quick-audit:
	@echo "$(MAGENTA)$(BOLD)🔍 Running Quick AgencyStack Repository Audit...$(RESET)"
	@sudo $(CURDIR)/scripts/utils/audit_and_cleanup.sh --quick

reliable-audit:
	@echo "$(MAGENTA)$(BOLD)🔍 Running Reliable AgencyStack Repository Audit...$(RESET)"
	@sudo $(CURDIR)/scripts/utils/quick_audit.sh
	@echo "$(GREEN)To view detailed report, check: /var/log/agency_stack/audit/quick_audit_$$(date +%Y%m%d).txt$(RESET)"

script-usage:
	@echo "$(MAGENTA)$(BOLD)📜 Analyzing Script Usage Patterns...$(RESET)"
	@sudo $(CURDIR)/scripts/utils/reliable_track_usage.sh
	@echo "$(GREEN)To view detailed report, check: /var/log/agency_stack/audit/usage_summary.txt$(RESET)"

script-usage-verbose:
	@echo "$(MAGENTA)$(BOLD)📜 Analyzing Script Usage Patterns (Verbose Mode)...$(RESET)"
	@sudo $(CURDIR)/scripts/utils/track_usage.sh --verbose
	@echo "$(GREEN)To view detailed report, check: /var/log/agency_stack/audit/usage_summary.txt$(RESET)"

audit-docs:
	@echo "$(MAGENTA)$(BOLD)📚 Running Documentation Audit...$(RESET)"
	@sudo $(CURDIR)/scripts/utils/quick_audit.sh --include-docs

audit-report:
	@echo "$(MAGENTA)$(BOLD)📋 Displaying AgencyStack Audit Report...$(RESET)"
		cat /var/log/agency_stack/audit/summary_$$(date +%Y%m%d).txt; \
		cat /var/log/agency_stack/audit/usage_summary.txt; \
		cat /var/log/agency_stack/audit/quick_audit_$$(date +%Y%m%d).txt; \
		cat /var/log/agency_stack/audit/audit_report.log; \
	else \
		echo "$(RED)No audit report found. Run 'make audit' first.$(RESET)"; \
		echo "$(YELLOW)Try running the script usage analysis with 'make script-usage'$(RESET)"; \
	fi

cleanup:
	@echo "$(MAGENTA)$(BOLD)🧹 Running AgencyStack Repository Cleanup...$(RESET)"
	@read -p "$(YELLOW)This will clean up unused scripts and resources. Are you sure? (y/N):$(RESET) " confirm; \
		sudo $(CURDIR)/scripts/utils/audit_and_cleanup.sh --clean; \
	else \
		echo "$(YELLOW)Cleanup aborted.$(RESET)"; \
	fi

# Component Registry Management Targets
# ------------------------------------------------------------------------------

	@echo "$(MAGENTA)$(BOLD)📋 Updating Component Registry...$(RESET)"
	@sudo $(SCRIPTS_DIR)/utils/update_component_registry.sh

component-status:
	@echo "$(MAGENTA)$(BOLD)📊 Checking Component Integration Status...$(RESET)"
	@sudo $(SCRIPTS_DIR)/utils/update_component_registry.sh --summary

component-check:
	@echo "$(MAGENTA)$(BOLD)🔍 Checking Component Registry for Inconsistencies...$(RESET)"
	@sudo $(SCRIPTS_DIR)/utils/update_component_registry.sh --check

component-update:
	@echo "$(MAGENTA)$(BOLD)✏️ Updating Component Status...$(RESET)"
	@read -p "$(YELLOW)Enter component name:$(RESET) " COMPONENT; \
	read -p "$(YELLOW)Enter flag to update (installed/hardened/makefile/sso/etc):$(RESET) " FLAG; \
	read -p "$(YELLOW)Enter new value (true/false):$(RESET) " VALUE; \
	sudo $(SCRIPTS_DIR)/utils/update_component_registry.sh --update-component $$COMPONENT --update-flag $$FLAG --update-value $$VALUE

# System Validation
validate:
	@echo "🔍 Validating system readiness for AgencyStack..."
	@sudo -E bash $(SCRIPTS_DIR)/utils/validate_system.sh $(if $(VERBOSE),--verbose,) $(if $(REPORT),--report,)

validate-report: REPORT := true
validate-report: validate

# Prerequisites Component
prerequisites: validate
	@echo "$(MAGENTA)$(BOLD)🔧 Installing System Prerequisites...$(RESET)"
	@sudo $(SCRIPTS_DIR)/components/install_prerequisites.sh $(if $(DOMAIN),--domain $(DOMAIN),) $(if $(ADMIN_EMAIL),--admin-email $(ADMIN_EMAIL),) $(if $(CLIENT_ID),--client-id $(CLIENT_ID),) $(if $(FORCE),--force,) $(if $(WITH_DEPS),--with-deps,) $(if $(VERBOSE),--verbose,)

prerequisites-status:
	@echo "$(MAGENTA)$(BOLD)ℹ️ Checking System Prerequisites Status...$(RESET)"

prerequisites-logs:
	@echo "$(MAGENTA)$(BOLD)📜 Viewing System Prerequisites Logs...$(RESET)"
	@ls -la /var/log/agency_stack/prerequisites-*.log 2>/dev/null || echo "$(YELLOW)No prerequisite installation logs found$(RESET)"
	@echo ""
	@for log in /var/log/agency_stack/prerequisites-*.log; do \
			echo "$(CYAN)Log file: $$log$(RESET)"; \
			tail -n 20 "$$log"; \
			echo ""; \
		fi; \
	done

prerequisites-restart:
	@echo "$(MAGENTA)$(BOLD)🔄 Reinstalling System Prerequisites...$(RESET)"
	@echo "$(YELLOW)Removing Prerequisites marker file...$(RESET)"
	@sudo rm -f /opt/agency_stack/.prerequisites_ok 
	@sudo $(SCRIPTS_DIR)/components/install_prerequisites.sh $(if $(DOMAIN),--domain $(DOMAIN),) $(if $(ADMIN_EMAIL),--admin-email $(ADMIN_EMAIL),) $(if $(CLIENT_ID),--client-id $(CLIENT_ID),) $(if $(FORCE),--force,) $(if $(WITH_DEPS),--with-deps,) $(if $(VERBOSE),--verbose,)

# WordPress
install-wordpress: validate
	@echo "Installing WordPress..."
	@sudo $(SCRIPTS_DIR)/components/install_wordpress.sh --domain $(DOMAIN) --admin-email $(ADMIN_EMAIL) $(if $(CLIENT_ID),--client-id $(CLIENT_ID),) $(if $(FORCE),--force,) $(if $(WITH_DEPS),--with-deps,) $(if $(VERBOSE),--verbose,)

# ERPNext
install-erpnext: validate
	@echo "Installing ERPNext..."
	@sudo $(SCRIPTS_DIR)/components/install_erpnext.sh --domain $(DOMAIN) --admin-email $(ADMIN_EMAIL) $(if $(CLIENT_ID),--client-id $(CLIENT_ID),) $(if $(FORCE),--force,) $(if $(WITH_DEPS),--with-deps,) $(if $(VERBOSE),--verbose,)

# PostHog
install-posthog: validate
	@echo "Installing PostHog..."
	@sudo $(SCRIPTS_DIR)/components/install_posthog.sh --domain $(DOMAIN) --admin-email $(ADMIN_EMAIL) $(if $(CLIENT_ID),--client-id $(CLIENT_ID),) $(if $(FORCE),--force,) $(if $(WITH_DEPS),--with-deps,) $(if $(VERBOSE),--verbose,)

# VoIP (FusionPBX + FreeSWITCH)
install-voip: validate
	@echo "$(MAGENTA)$(BOLD)☎️ Installing VoIP system (FusionPBX + FreeSWITCH)...$(RESET)"
	@sudo $(SCRIPTS_DIR)/components/install_voip.sh --domain $(DOMAIN) --admin-email $(ADMIN_EMAIL) $(if $(CLIENT_ID),--client-id $(CLIENT_ID),) $(if $(FORCE),--force,) $(if $(WITH_DEPS),--with-deps,) $(if $(VERBOSE),--verbose,)

voip: install-voip

voip-status:
	@echo "$(MAGENTA)$(BOLD)ℹ️ Checking VoIP System Status...$(RESET)"
	@cd /opt/agency_stack/voip/$(if $(CLIENT_ID),clients/$(CLIENT_ID)/,) && docker-compose ps
	@echo "$(CYAN)Logs can be viewed with: make voip-logs$(RESET)"

voip-logs:
	@echo "$(MAGENTA)$(BOLD)📜 Viewing VoIP Logs...$(RESET)"
	@cd /opt/agency_stack/voip/$(if $(CLIENT_ID),clients/$(CLIENT_ID)/,) && docker-compose logs -f

voip-restart:
	@echo "$(MAGENTA)$(BOLD)🔄 Restarting VoIP Services...$(RESET)"
	@cd /opt/agency_stack/voip/$(if $(CLIENT_ID),clients/$(CLIENT_ID)/,) && docker-compose restart

voip-stop:
	@echo "$(MAGENTA)$(BOLD)🛑 Stopping VoIP Services...$(RESET)"
	@cd /opt/agency_stack/voip/$(if $(CLIENT_ID),clients/$(CLIENT_ID)/,) && docker-compose stop

voip-start:
	@echo "$(MAGENTA)$(BOLD)▶️ Starting VoIP Services...$(RESET)"
	@cd /opt/agency_stack/voip/$(if $(CLIENT_ID),clients/$(CLIENT_ID)/,) && docker-compose start

voip-config:
	@echo "$(MAGENTA)$(BOLD)⚙️ Configuring VoIP System...$(RESET)"
	@read -p "$(YELLOW)Enter domain for VoIP (e.g., voip.yourdomain.com):$(RESET) " DOMAIN; \
	read -p "$(YELLOW)Enter admin email:$(RESET) " ADMIN_EMAIL; \
	read -p "$(YELLOW)Enter client ID (optional):$(RESET) " CLIENT_ID; \

# Mailu Email Server
install-mailu: validate
	@echo "Installing Mailu email server..."
	@sudo $(SCRIPTS_DIR)/components/install_mailu.sh --domain mail.$(DOMAIN) --email-domain $(DOMAIN) --admin-email $(ADMIN_EMAIL) $(if $(CLIENT_ID),--client-id $(CLIENT_ID),) $(if $(FORCE),--force,) $(if $(WITH_DEPS),--with-deps,) $(if $(VERBOSE),--verbose,)

# Listmonk - Newsletter & Mailing Lists
listmonk:
	@echo "Installing Listmonk..."
	@sudo $(SCRIPTS_DIR)/components/install_listmonk.sh --domain $(LISTMONK_DOMAIN) $(INSTALL_FLAGS)

listmonk-status:
	@docker ps -a | grep listmonk || echo "Listmonk is not running"

listmonk-logs:
	@docker logs -f listmonk-app-$(CLIENT_ID) 2>&1 | tee $(LOG_DIR)/components/listmonk.log

listmonk-stop:
	@docker-compose -f $(DOCKER_DIR)/listmonk/docker-compose.yml down

listmonk-start:
	@docker-compose -f $(DOCKER_DIR)/listmonk/docker-compose.yml up -d

listmonk-restart:
	@docker-compose -f $(DOCKER_DIR)/listmonk/docker-compose.yml restart

listmonk-backup:
	@echo "Backing up Listmonk data..."
	@mkdir -p $(BACKUP_DIR)/listmonk
	@docker exec listmonk-postgres-$(CLIENT_ID) pg_dump -U listmonk listmonk > $(BACKUP_DIR)/listmonk/listmonk_db_$(shell date +%Y%m%d).sql
	@tar -czf $(BACKUP_DIR)/listmonk/listmonk_storage_$(shell date +%Y%m%d).tar.gz -C $(CONFIG_DIR)/clients/$(CLIENT_ID)/listmonk_data/storage .
	@echo "Backup completed: $(BACKUP_DIR)/listmonk/"

listmonk-restore:
	@echo "Restoring Listmonk from backup is a manual process."
	@echo "Please refer to the documentation for detailed instructions."

listmonk-config:
	@echo "Opening Listmonk environment configuration..."
	@$(EDITOR) $(DOCKER_DIR)/listmonk/.env

listmonk-upgrade:
	@echo "$(MAGENTA)$(BOLD)🔄 Upgrading Listmonk to v4.1.0...$(RESET)"
	@read -p "$(YELLOW)Enter domain for Listmonk (e.g., mail.yourdomain.com):$(RESET) " DOMAIN; \
	read -p "$(YELLOW)Enter admin email:$(RESET) " ADMIN_EMAIL; \
	read -p "$(YELLOW)Enter client ID (optional):$(RESET) " CLIENT_ID; \
	sudo $(SCRIPTS_DIR)/components/upgrade_listmonk.sh --domain $$DOMAIN --admin-email $$ADMIN_EMAIL $(if $$CLIENT_ID,--client-id $$CLIENT_ID,) $(if $(FORCE),--force,) $(if $(WITH_DEPS),--with-deps,) $(if $(VERBOSE),--verbose,)

# Grafana
install-grafana: validate
	@echo "Installing Grafana monitoring..."
	@sudo $(SCRIPTS_DIR)/components/install_grafana.sh --domain $(DOMAIN) --admin-email $(ADMIN_EMAIL) $(if $(CLIENT_ID),--client-id $(CLIENT_ID),) $(if $(FORCE),--force,) $(if $(WITH_DEPS),--with-deps,) $(if $(VERBOSE),--verbose,)

# Loki
install-loki: validate
	@echo "Installing Loki log aggregation..."
	@sudo $(SCRIPTS_DIR)/components/install_loki.sh --domain logs.$(DOMAIN) $(if $(GRAFANA_DOMAIN),--grafana-domain $(GRAFANA_DOMAIN),--grafana-domain grafana.$(DOMAIN)) $(if $(CLIENT_ID),--client-id $(CLIENT_ID),) $(if $(FORCE),--force,) $(if $(WITH_DEPS),--with-deps,) $(if $(VERBOSE),--verbose,)

loki: validate
	@echo "$(MAGENTA)$(BOLD)📊 Installing Loki - Log Aggregation System...$(RESET)"
	@sudo $(SCRIPTS_DIR)/components/install_loki.sh --domain logs.$(DOMAIN) $(if $(GRAFANA_DOMAIN),--grafana-domain $(GRAFANA_DOMAIN),--grafana-domain grafana.$(DOMAIN)) $(if $(CLIENT_ID),--client-id $(CLIENT_ID),) $(if $(FORCE),--force,) $(if $(WITH_DEPS),--with-deps,) $(if $(VERBOSE),--verbose,)

loki-status:
	@echo "$(MAGENTA)$(BOLD)ℹ️ Checking Loki Status...$(RESET)"
	@if [ -n "$(CLIENT_ID)" ]; then \
		LOKI_CONTAINER="$(CLIENT_ID)_loki"; \
	else \
		SITE_NAME=$$(echo "$(DOMAIN)" | sed 's/\./_/g'); \
		LOKI_CONTAINER="loki_$${SITE_NAME}"; \
	fi; \
	if docker ps --format '{{.Names}}' | grep -q "$$LOKI_CONTAINER"; then \
		echo "$(GREEN)✅ Loki is running$(RESET)"; \
		docker ps --filter "name=$$LOKI_CONTAINER" --format "table {{.Names}}\t{{.Status}}\t{{.Ports}}"; \
		echo ""; \
		if docker ps --format '{{.Names}}' | grep -q "$(CLIENT_ID)_promtail" || docker ps --format '{{.Names}}' | grep -q "promtail_$${SITE_NAME}"; then \
			echo "$(GREEN)✅ Promtail log collector is running$(RESET)"; \
			docker ps --filter "name=promtail" --format "table {{.Names}}\t{{.Status}}"; \
		else \
			echo "$(YELLOW)⚠️ Promtail log collector is not running$(RESET)"; \
		fi; \
	else \
		echo "$(RED)❌ Loki is not running$(RESET)"; \
		echo "$(CYAN)Install with: make loki DOMAIN=yourdomain.com$(RESET)"; \
	fi; \
	if [ -d "/opt/agency_stack/loki/$(DOMAIN)" ]; then \
		echo ""; \
		echo "$(CYAN)Configuration directory: /opt/agency_stack/loki/$(DOMAIN)$(RESET)"; \
	fi

loki-logs:
	@echo "$(MAGENTA)$(BOLD)📜 Viewing Loki Logs...$(RESET)"
	@if [ -n "$(CLIENT_ID)" ]; then \
		LOKI_CONTAINER="$(CLIENT_ID)_loki"; \
		PROMTAIL_CONTAINER="$(CLIENT_ID)_promtail"; \
	else \
		SITE_NAME=$$(echo "$(DOMAIN)" | sed 's/\./_/g'); \
		LOKI_CONTAINER="loki_$${SITE_NAME}"; \
		PROMTAIL_CONTAINER="promtail_$${SITE_NAME}"; \
	fi; \
	if docker ps --format '{{.Names}}' | grep -q "$$LOKI_CONTAINER"; then \
		echo "$(CYAN)====== Loki Server Logs ======$(RESET)"; \
		docker logs --tail 50 "$$LOKI_CONTAINER"; \
		echo ""; \
		if docker ps --format '{{.Names}}' | grep -q "$$PROMTAIL_CONTAINER"; then \
			echo "$(CYAN)====== Promtail Collector Logs ======$(RESET)"; \
			docker logs --tail 20 "$$PROMTAIL_CONTAINER"; \
		fi; \
	else \
		echo "$(RED)❌ Loki container is not running$(RESET)"; \
		if [ -f "/var/log/agency_stack/components/loki.log" ]; then \
			echo "$(CYAN)Installation logs:$(RESET)"; \
			tail -n 30 /var/log/agency_stack/components/loki.log; \
		fi; \
	fi

loki-restart:
	@echo "$(MAGENTA)$(BOLD)🔄 Restarting Loki...$(RESET)"
	@if [ -n "$(CLIENT_ID)" ]; then \
		LOKI_DIR="/opt/agency_stack/loki/$(DOMAIN)"; \
	else \
		LOKI_DIR="/opt/agency_stack/loki/$(DOMAIN)"; \
	fi; \
	if [ -d "$$LOKI_DIR" ] && [ -f "$$LOKI_DIR/docker-compose.yml" ]; then \
		echo "$(CYAN)Restarting Loki containers...$(RESET)"; \
		cd "$$LOKI_DIR" && docker-compose restart; \
		echo "$(GREEN)✅ Loki has been restarted$(RESET)"; \
		echo "$(CYAN)Check status with: make loki-status$(RESET)"; \
	else \
		echo "$(RED)❌ Loki configuration not found at $$LOKI_DIR$(RESET)"; \
		echo "$(CYAN)Install with: make loki DOMAIN=yourdomain.com$(RESET)"; \
	fi

# Prometheus
install-prometheus: validate
	@echo "$(MAGENTA)$(BOLD)📊 Installing Prometheus Monitoring...$(RESET)"
	@sudo $(SCRIPTS_DIR)/components/install_prometheus.sh --domain metrics.$(DOMAIN) $(if $(GRAFANA_DOMAIN),--grafana-domain $(GRAFANA_DOMAIN),--grafana-domain grafana.$(DOMAIN)) $(if $(CLIENT_ID),--client-id $(CLIENT_ID),) $(if $(FORCE),--force,) $(if $(WITH_DEPS),--with-deps,) $(if $(VERBOSE),--verbose,)

prometheus: install-prometheus

prometheus-status:
	@echo "$(MAGENTA)$(BOLD)ℹ️ Checking Prometheus Status...$(RESET)"
	@cd /opt/agency_stack/prometheus/$(if $(CLIENT_ID),clients/$(CLIENT_ID)/,) && docker-compose ps
	@echo "$(CYAN)Logs can be viewed with: make prometheus-logs$(RESET)"

prometheus-logs:
	@echo "$(MAGENTA)$(BOLD)📜 Viewing Prometheus Logs...$(RESET)"
	@cd /opt/agency_stack/prometheus/$(if $(CLIENT_ID),clients/$(CLIENT_ID)/,) && docker-compose logs -f

prometheus-restart:
	@echo "$(MAGENTA)$(BOLD)🔄 Restarting Prometheus Services...$(RESET)"
	@cd /opt/agency_stack/prometheus/$(if $(CLIENT_ID),clients/$(CLIENT_ID)/,) && docker-compose restart

prometheus-stop:
	@echo "$(MAGENTA)$(BOLD)🛑 Stopping Prometheus Services...$(RESET)"
	@cd /opt/agency_stack/prometheus/$(if $(CLIENT_ID),clients/$(CLIENT_ID)/,) && docker-compose stop

prometheus-start:
	@echo "$(MAGENTA)$(BOLD)▶️ Starting Prometheus Services...$(RESET)"
	@cd /opt/agency_stack/prometheus/$(if $(CLIENT_ID),clients/$(CLIENT_ID)/,) && docker-compose start

prometheus-reload:
	@echo "$(MAGENTA)$(BOLD)🔄 Reloading Prometheus Configuration...$(RESET)"
	@curl -X POST http://localhost:9090/-/reload || echo "$(RED)Failed to reload Prometheus. Is it running?$(RESET)"

prometheus-alerts:
	@echo "$(MAGENTA)$(BOLD)🔔 Viewing Prometheus Alerts...$(RESET)"
	@curl -s http://localhost:9090/api/v1/alerts | jq . || echo "$(RED)Failed to fetch alerts. Is Prometheus running?$(RESET)"

prometheus-config:
	@echo "$(MAGENTA)$(BOLD)⚙️ Configuring Prometheus...$(RESET)"
	@read -p "$(YELLOW)Enter domain for Prometheus (e.g., metrics.yourdomain.com):$(RESET) " DOMAIN; \
	read -p "$(YELLOW)Enter Grafana domain (e.g., grafana.yourdomain.com):$(RESET) " GRAFANA_DOMAIN; \
	read -p "$(YELLOW)Enter client ID (optional):$(RESET) " CLIENT_ID; \

# Keycloak
keycloak: validate
	@echo "$(MAGENTA)$(BOLD)🔐 Installing Keycloak Identity Provider...$(RESET)"
	@sudo $(SCRIPTS_DIR)/components/install_keycloak.sh --domain $(DOMAIN) --admin-email $(ADMIN_EMAIL) $(if $(CLIENT_ID),--client-id $(CLIENT_ID),) $(if $(FORCE),--force,) $(if $(WITH_DEPS),--with-deps,) $(if $(VERBOSE),--verbose,)

<<<<<<< HEAD
keycloak-status:
	@echo "$(MAGENTA)$(BOLD)🔍 Checking Keycloak Status...$(RESET)"
	@if [ -f "/opt/agency_stack/clients/$(CLIENT_ID)/keycloak/.installed_ok" ]; then \
		echo "$(GREEN)✅ Keycloak is installed$(RESET)"; \
		if docker ps | grep -q "keycloak"; then \
			echo "$(GREEN)✅ Keycloak container is running$(RESET)"; \
			docker ps | grep keycloak; \
		else \
			echo "$(RED)❌ Keycloak container is not running$(RESET)"; \
		fi; \
	else \
		echo "$(RED)❌ Keycloak is not installed$(RESET)"; \
		echo "$(CYAN)To install, run: make keycloak$(RESET)"; \
		exit 1; \
=======
keycloak: validate
	@echo "$(MAGENTA)$(BOLD)🔐 Installing Keycloak SSO & Identity provider...$(RESET)"
	@sudo $(SCRIPTS_DIR)/components/install_keycloak.sh --domain $(DOMAIN) --admin-email $(ADMIN_EMAIL) $(if $(CLIENT_ID),--client-id $(CLIENT_ID),) $(if $(FORCE),--force,) $(if $(WITH_DEPS),--with-deps,) $(if $(VERBOSE),--verbose,)

keycloak-status:
	@echo "$(MAGENTA)$(BOLD)ℹ️ Checking Keycloak Status...$(RESET)"
	@if [ -n "$(CLIENT_ID)" ]; then \
		KEYCLOAK_CONTAINER="$(CLIENT_ID)_keycloak"; \
	else \
		KEYCLOAK_CONTAINER="keycloak_$(subst .,_,$(DOMAIN))"; \
	fi; \
	if docker ps --format '{{.Names}}' | grep -q "$$KEYCLOAK_CONTAINER"; then \
		echo "$(GREEN)✅ Keycloak is running$(RESET)"; \
		docker ps --filter "name=$$KEYCLOAK_CONTAINER" --format "table {{.Names}}\t{{.Status}}\t{{.Ports}}"; \
		echo ""; \
		echo "$(CYAN)Admin URL: https://$(DOMAIN)/admin/$(RESET)"; \
		echo "$(CYAN)Realm: $(DOMAIN)$(RESET)"; \
		echo "$(CYAN)Username: admin$(RESET)"; \
		echo "$(CYAN)Password: $(shell grep KEYCLOAK_ADMIN_PASSWORD /opt/agency_stack/config.env | cut -d '=' -f2)$(RESET)"; \
	else \
		echo "$(RED)❌ Keycloak is not running$(RESET)"; \
		echo "$(CYAN)Install with: make keycloak$(RESET)"; \
>>>>>>> 77b77a08
	fi

keycloak-logs:
	@echo "$(MAGENTA)$(BOLD)📜 Viewing Keycloak Logs...$(RESET)"
<<<<<<< HEAD
	@if [ -f "/var/log/agency_stack/components/keycloak.log" ]; then \
		echo "$(CYAN)Recent Keycloak installation logs:$(RESET)"; \
		sudo grep "Keycloak" /var/log/syslog | tail -n 20; \
		echo ""; \
		echo "$(CYAN)For container logs, use:$(RESET)"; \
		echo "docker logs keycloak-$(CLIENT_ID) --tail 50"; \
	else \
		echo "$(YELLOW)Keycloak installation logs not found.$(RESET)"; \
		if docker ps | grep -q "keycloak"; then \
			echo "$(CYAN)Container logs:$(RESET)"; \
			docker logs keycloak-$(CLIENT_ID) --tail 20; \
		fi; \
	fi

keycloak-restart:
	@echo "$(MAGENTA)$(BOLD)🔄 Restarting Keycloak...$(RESET)"
	@if [ -f "/opt/agency_stack/clients/$(CLIENT_ID)/keycloak/.installed_ok" ]; then \
		docker restart keycloak-$(CLIENT_ID); \
		echo "$(GREEN)✅ Keycloak has been restarted$(RESET)"; \
		echo "$(CYAN)Check status with: make keycloak-status$(RESET)"; \
	else \
		echo "$(RED)❌ Keycloak is not installed$(RESET)"; \
		echo "$(CYAN)To install, run: make keycloak$(RESET)"; \
	fi

# Alias for backward compatibility
install-keycloak: keycloak
=======
	@if [ -n "$(CLIENT_ID)" ]; then \
		KEYCLOAK_CONTAINER="$(CLIENT_ID)_keycloak"; \
	else \
		KEYCLOAK_CONTAINER="keycloak_$(subst .,_,$(DOMAIN))"; \
	fi; \
	if [ -f "/var/log/agency_stack/components/keycloak.log" ]; then \
		echo "$(CYAN)Recent Keycloak installation logs:$(RESET)"; \
		sudo tail -n 30 /var/log/agency_stack/components/keycloak.log; \
		echo ""; \
		echo "$(CYAN)For container logs, use:$(RESET)"; \
		echo "docker logs $$KEYCLOAK_CONTAINER"; \
	else \
		echo "$(YELLOW)Keycloak logs not found.$(RESET)"; \
		docker logs $$KEYCLOAK_CONTAINER 2>/dev/null || echo "$(RED)Keycloak container logs not available.$(RESET)"; \
	fi

keycloak-restart:
	@echo "$(MAGENTA)$(BOLD)🔄 Restarting Keycloak Services...$(RESET)"
	@if [ -n "$(CLIENT_ID)" ]; then \
		KEYCLOAK_CONTAINER="$(CLIENT_ID)_keycloak"; \
	else \
		KEYCLOAK_CONTAINER="keycloak_$(subst .,_,$(DOMAIN))"; \
	fi; \
	if docker ps --format '{{.Names}}' | grep -q "$$KEYCLOAK_CONTAINER"; then \
		docker restart $$KEYCLOAK_CONTAINER; \
		echo "$(GREEN)✅ Keycloak has been restarted$(RESET)"; \
		echo "$(CYAN)Check status with: make keycloak-status$(RESET)"; \
	else \
		echo "$(RED)❌ Keycloak is not running$(RESET)"; \
		echo "$(CYAN)Install with: make keycloak$(RESET)"; \
	fi

keycloak-test:
	@echo "$(MAGENTA)$(BOLD)🧪 Testing Keycloak functionality...$(RESET)"
	@if [ -n "$(CLIENT_ID)" ]; then \
		KEYCLOAK_CONTAINER="$(CLIENT_ID)_keycloak"; \
	else \
		KEYCLOAK_CONTAINER="keycloak_$(subst .,_,$(DOMAIN))"; \
	fi; \
	if docker ps --format '{{.Names}}' | grep -q "$$KEYCLOAK_CONTAINER"; then \
		echo "$(GREEN)✅ Keycloak is running$(RESET)"; \
		echo "$(CYAN)Admin URL: https://$(DOMAIN)/admin/$(RESET)"; \
		echo "$(CYAN)Realm: $(DOMAIN)$(RESET)"; \
		echo "$(CYAN)Username: admin$(RESET)"; \
		echo "$(CYAN)Password: $(shell grep KEYCLOAK_ADMIN_PASSWORD /opt/agency_stack/config.env | cut -d '=' -f2)$(RESET)"; \
		echo "$(CYAN)Test Keycloak with: make keycloak-test$(RESET)"; \
	else \
		echo "$(RED)❌ Keycloak is not running$(RESET)"; \
		echo "$(CYAN)Install with: make keycloak$(RESET)"; \
	fi
>>>>>>> 77b77a08

# Core Infrastructure
install-infrastructure:
	@echo "Installing core infrastructure..."
	@sudo $(SCRIPTS_DIR)/core/install_infrastructure.sh $(if $(VERBOSE),--verbose,)

# Security Infrastructure
install-security-infrastructure:
	@echo "Installing security infrastructure..."
	@sudo $(SCRIPTS_DIR)/core/install_security_infrastructure.sh --domain $(DOMAIN) --email $(ADMIN_EMAIL) $(if $(VERBOSE),--verbose,)

# Multi-tenancy Infrastructure
install-multi-tenancy:
	@echo "Setting up multi-tenancy infrastructure..."
	@sudo $(SCRIPTS_DIR)/multi-tenancy/install_multi_tenancy.sh $(if $(VERBOSE),--verbose,)

# Business Applications
business: erp cal killbill documenso chatwoot
	@echo "Business Applications installed"

# ERPNext - Enterprise Resource Planning
erp:
	@echo "Installing ERPNext..."
	@sudo $(SCRIPTS_DIR)/components/install_erpnext.sh --domain $(ERP_DOMAIN) $(INSTALL_FLAGS)

# Cal.com - Scheduling
cal:
	@echo "Installing Cal.com..."
	@sudo $(SCRIPTS_DIR)/components/install_cal.sh --domain $(CAL_DOMAIN) $(INSTALL_FLAGS)

# Documenso - Document signing
documenso:
	@echo "Installing Documenso..."
	@sudo $(SCRIPTS_DIR)/components/install_documenso.sh --domain $(DOCUMENSO_DOMAIN) $(INSTALL_FLAGS)

# KillBill - Billing
killbill:
	@echo "Installing KillBill..."
	@sudo $(SCRIPTS_DIR)/components/install_killbill.sh --domain $(KILLBILL_DOMAIN) $(INSTALL_FLAGS)

# Chatwoot - Customer Service Platform
chatwoot:
	@echo "Installing Chatwoot..."
	@sudo $(SCRIPTS_DIR)/components/install_chatwoot.sh --domain $(CHATWOOT_DOMAIN) $(INSTALL_FLAGS)

chatwoot-status:
	@docker ps -a | grep chatwoot || echo "Chatwoot is not running"

chatwoot-logs:
	@docker logs -f chatwoot-app-$(CLIENT_ID) 2>&1 | tee $(LOG_DIR)/components/chatwoot.log

chatwoot-stop:
	@docker-compose -f $(DOCKER_DIR)/chatwoot/docker-compose.yml down

chatwoot-start:
	@docker-compose -f $(DOCKER_DIR)/chatwoot/docker-compose.yml up -d

chatwoot-restart:
	@docker-compose -f $(DOCKER_DIR)/chatwoot/docker-compose.yml restart

chatwoot-backup:
	@echo "Backing up Chatwoot data..."
	@mkdir -p $(BACKUP_DIR)/chatwoot
	@docker exec chatwoot-postgres-$(CLIENT_ID) pg_dump -U chatwoot chatwoot > $(BACKUP_DIR)/chatwoot/chatwoot_db_$(shell date +%Y%m%d).sql
	@tar -czf $(BACKUP_DIR)/chatwoot/chatwoot_storage_$(shell date +%Y%m%d).tar.gz -C $(CONFIG_DIR)/clients/$(CLIENT_ID)/chatwoot_data/storage .
	@echo "Backup completed: $(BACKUP_DIR)/chatwoot/"

chatwoot-config:
	@echo "Opening Chatwoot environment configuration..."
	@$(EDITOR) $(DOCKER_DIR)/chatwoot/.env

chatwoot-upgrade:
	@echo "$(MAGENTA)$(BOLD)🔄 Upgrading Chatwoot to v4.1.0...$(RESET)"
	@read -p "$(YELLOW)Enter domain for Chatwoot (e.g., chat.yourdomain.com):$(RESET) " DOMAIN; \
	read -p "$(YELLOW)Enter admin email:$(RESET) " ADMIN_EMAIL; \
	read -p "$(YELLOW)Enter client ID (optional):$(RESET) " CLIENT_ID; \
	sudo $(SCRIPTS_DIR)/components/upgrade_chatwoot.sh --domain $$DOMAIN --admin-email $$ADMIN_EMAIL $(if $$CLIENT_ID,--client-id $$CLIENT_ID,) $(if $(FORCE),--force,) $(if $(WITH_DEPS),--with-deps,) $(if $(VERBOSE),--verbose,)

# Content & Media
peertube:
	@echo "$(MAGENTA)$(BOLD)🎞️ Installing PeerTube - Self-hosted Video Platform...$(RESET)"
	@read -p "$(YELLOW)Enter domain for PeerTube (e.g., peertube.yourdomain.com):$(RESET) " DOMAIN; \
	sudo $(SCRIPTS_DIR)/components/install_peertube.sh --domain $$DOMAIN

peertube-sso:
	@echo "$(MAGENTA)$(BOLD)🔐 Installing PeerTube with SSO integration...$(RESET)"
	@read -p "$(YELLOW)Enter domain for PeerTube (e.g., peertube.yourdomain.com):$(RESET) " DOMAIN; \
	read -p "$(YELLOW)Enter SSO client ID for PeerTube:$(RESET) " CLIENT_ID; \
	sudo $(SCRIPTS_DIR)/components/install_peertube.sh --domain $$DOMAIN --client-id $$CLIENT_ID

peertube-with-deps:
	@echo "$(MAGENTA)$(BOLD)🎞️ Installing PeerTube with all dependencies...$(RESET)"
	@read -p "$(YELLOW)Enter domain for PeerTube (e.g., peertube.yourdomain.com):$(RESET) " DOMAIN; \
	sudo $(SCRIPTS_DIR)/components/install_peertube.sh --domain $$DOMAIN --with-deps

peertube-reinstall:
	@echo "$(MAGENTA)$(BOLD)🔄 Reinstalling PeerTube...$(RESET)"
	@read -p "$(YELLOW)Enter domain for PeerTube (e.g., peertube.yourdomain.com):$(RESET) " DOMAIN; \
	sudo $(SCRIPTS_DIR)/components/install_peertube.sh --domain $$DOMAIN --force

peertube-upgrade:
	@echo "$(MAGENTA)$(BOLD)🔄 Upgrading PeerTube to v7.0...$(RESET)"
	@read -p "$(YELLOW)Enter domain for PeerTube (e.g., peertube.yourdomain.com):$(RESET) " DOMAIN; \
	read -p "$(YELLOW)Enter admin email:$(RESET) " ADMIN_EMAIL; \
	read -p "$(YELLOW)Enter client ID (optional):$(RESET) " CLIENT_ID; \
	sudo $(SCRIPTS_DIR)/components/upgrade_peertube.sh --domain $$DOMAIN --admin-email $$ADMIN_EMAIL $(if $$CLIENT_ID,--client-id $$CLIENT_ID,) $(if $(FORCE),--force,) $(if $(WITH_DEPS),--with-deps,) $(if $(VERBOSE),--verbose,)

peertube-status:
	@echo "$(MAGENTA)$(BOLD)ℹ️ Checking PeerTube status...$(RESET)"
	@cd $(DOCKER_DIR)/peertube && docker-compose ps
	@echo "$(CYAN)Logs can be viewed with: make peertube-logs$(RESET)"

peertube-logs:
	@echo "$(MAGENTA)$(BOLD)📜 Viewing PeerTube logs...$(RESET)"
	@cd $(DOCKER_DIR)/peertube && docker-compose logs -f

peertube-stop:
	@echo "$(MAGENTA)$(BOLD)🛑 Stopping PeerTube...$(RESET)"
	@cd $(DOCKER_DIR)/peertube && docker-compose stop

peertube-start:
	@echo "$(MAGENTA)$(BOLD)▶️ Starting PeerTube...$(RESET)"
	@cd $(DOCKER_DIR)/peertube && docker-compose start

peertube-restart:
	@echo "$(MAGENTA)$(BOLD)🔄 Restarting PeerTube...$(RESET)"
	@cd $(DOCKER_DIR)/peertube && docker-compose restart

# DevOps Components
# ------------------------------------------------------------------------------

# Drone CI - Continuous Integration and Delivery Platform
droneci:
	@echo "Installing Drone CI..."
	@sudo $(SCRIPTS_DIR)/components/install_droneci.sh --domain $(DOMAIN) $(INSTALL_FLAGS)

droneci-status:
	@docker ps -a | grep drone || echo "Drone CI is not running"

droneci-logs:
	@docker logs -f drone-server-$(CLIENT_ID) 2>&1 | tee $(LOG_DIR)/components/droneci.log

droneci-runner-logs:
	@docker logs -f drone-runner-$(CLIENT_ID) 2>&1 | tee $(LOG_DIR)/components/droneci-runner.log

droneci-stop:
	@docker-compose -f $(DOCKER_DIR)/droneci/docker-compose.yml down

droneci-start:
	@docker-compose -f $(DOCKER_DIR)/droneci/docker-compose.yml up -d

droneci-restart:
	@docker-compose -f $(DOCKER_DIR)/droneci/docker-compose.yml restart

droneci-backup:
	@echo "Backing up Drone CI data..."
	@mkdir -p $(BACKUP_DIR)/droneci
	@$(CONFIG_DIR)/clients/$(CLIENT_ID)/droneci_data/scripts/backup.sh "$(BACKUP_DIR)/droneci"
	@echo "Backup completed: $(BACKUP_DIR)/droneci/"

droneci-config:
	@echo "Opening Drone CI configuration..."
	@$(EDITOR) $(DOCKER_DIR)/droneci/.env

droneci-upgrade:
	@echo "$(MAGENTA)$(BOLD)🔄 Upgrading DroneCI to v2.25.0...$(RESET)"
	@read -p "$(YELLOW)Enter domain for DroneCI (e.g., drone.yourdomain.com):$(RESET) " DOMAIN; \
	read -p "$(YELLOW)Enter admin email:$(RESET) " ADMIN_EMAIL; \
	read -p "$(YELLOW)Enter client ID (optional):$(RESET) " CLIENT_ID; \
	sudo $(SCRIPTS_DIR)/components/upgrade_droneci.sh --domain $$DOMAIN --admin-email $$ADMIN_EMAIL $(if $$CLIENT_ID,--client-id $$CLIENT_ID,) $(if $(FORCE),--force,) $(if $(WITH_DEPS),--with-deps,) $(if $(VERBOSE),--verbose,)

# Collaboration Components
# ------------------------------------------------------------------------------

# Etebase - Encrypted CalDAV/CardDAV Server
etebase:
	@echo "$(MAGENTA)$(BOLD)🗓️ Installing Etebase...$(RESET)"
	@sudo $(SCRIPTS_DIR)/components/install_etebase.sh $(if $(CLIENT_ID),--client-id $(CLIENT_ID),) \
		$(if $(DOMAIN),--domain $(DOMAIN),) \
		$(if $(PORT),--port $(PORT),) \
		$(if $(ADMIN_USER),--admin-user $(ADMIN_USER),) \
		$(if $(ADMIN_EMAIL),--admin-email $(ADMIN_EMAIL),) \
		$(if $(ADMIN_PASSWORD),--admin-password $(ADMIN_PASSWORD),) \
		$(if $(FORCE),--force,) \
		$(if $(WITH_DEPS),--with-deps,) \
		$(if $(NO_SSL),--no-ssl,) \
		$(if $(DISABLE_MONITORING),--disable-monitoring,)

etebase-status:
	@echo "$(MAGENTA)$(BOLD)ℹ️ Checking Etebase status...$(RESET)"
		$(CONFIG_DIR)/monitoring/scripts/check_etebase-$(CLIENT_ID).sh $(CLIENT_ID); \
	else \
		echo "$(RED)Monitoring script not found. Checking container status...$(RESET)"; \
		docker ps -a | grep etebase-$(CLIENT_ID) || echo "$(RED)Etebase container not found$(RESET)"; \
	fi

etebase-logs:
	@echo "$(MAGENTA)$(BOLD)📋 Viewing Etebase logs...$(RESET)"
	@docker logs -f etebase-$(CLIENT_ID) 2>&1 | tee $(LOG_DIR)/components/etebase.log

etebase-stop:
	@echo "$(MAGENTA)$(BOLD)🛑 Stopping Etebase...$(RESET)"
	@cd $(DOCKER_DIR)/etebase && docker-compose down

etebase-start:
	@echo "$(MAGENTA)$(BOLD)🚀 Starting Etebase...$(RESET)"
	@cd $(DOCKER_DIR)/etebase && docker-compose up -d

etebase-restart:
	@echo "$(MAGENTA)$(BOLD)🔄 Restarting Etebase...$(RESET)"
	@cd $(DOCKER_DIR)/etebase && docker-compose restart

etebase-backup:
	@echo "$(MAGENTA)$(BOLD)💾 Backing up Etebase data...$(RESET)"
	@$(CONFIG_DIR)/clients/$(CLIENT_ID)/etebase/scripts/backup.sh "$(CLIENT_ID)" "$(CONFIG_DIR)/backups/etebase"
	@echo "$(GREEN)Backup completed to: $(CONFIG_DIR)/backups/etebase$(RESET)"

etebase-config:
	@echo "$(MAGENTA)$(BOLD)⚙️ Opening Etebase configuration...$(RESET)"
	@$(EDITOR) $(CONFIG_DIR)/clients/$(CLIENT_ID)/etebase/config/credentials.env

# Database Components

# AI Foundation
.PHONY: ollama ollama-status ollama-logs ollama-stop ollama-start ollama-restart ollama-pull ollama-list ollama-test

ollama:
	@echo "Installing Ollama..."
	@mkdir -p /var/log/agency_stack/components/
	@bash scripts/components/install_ollama.sh $(ARGS)

ollama-status:
	@echo "Checking Ollama status..."
		/opt/agency_stack/monitoring/scripts/check_ollama-$(CLIENT_ID).sh $(CLIENT_ID); \
	else \
		echo "Ollama monitoring script not found. Please install Ollama first."; \
		exit 1; \
	fi

ollama-logs:
	@echo "Displaying Ollama logs..."
		cd /opt/agency_stack/docker/ollama && docker-compose logs --tail=100 -f; \
	else \
		echo "Ollama installation not found. Please install Ollama first."; \
		exit 1; \
	fi

ollama-stop:
	@echo "Stopping Ollama..."
		cd /opt/agency_stack/docker/ollama && docker-compose stop; \
	else \
		echo "Ollama installation not found. Please install Ollama first."; \
		exit 1; \
	fi

ollama-start:
	@echo "Starting Ollama..."
		cd /opt/agency_stack/docker/ollama && docker-compose start; \
	else \
		echo "Ollama installation not found. Please install Ollama first."; \
		exit 1; \
	fi

ollama-restart:
	@echo "Restarting Ollama..."
		cd /opt/agency_stack/docker/ollama && docker-compose restart; \
	else \
		echo "Ollama installation not found. Please install Ollama first."; \
		exit 1; \
	fi

ollama-pull:
	@echo "Pulling Ollama models..."
	@if command -v ollama-pull-models-$(CLIENT_ID) > /dev/null 2>&1; then \
		ollama-pull-models-$(CLIENT_ID); \
	else \
		echo "Ollama helper scripts not found. Please install Ollama first."; \
		exit 1; \
	fi

ollama-list:
	@echo "Listing Ollama models..."
	@if command -v ollama-list-models-$(CLIENT_ID) > /dev/null 2>&1; then \
		ollama-list-models-$(CLIENT_ID); \
	else \
		echo "Ollama helper scripts not found. Please install Ollama first."; \
		exit 1; \
	fi

ollama-test:
	@echo "Testing Ollama API..."
	@if command -v ollama-test-api-$(CLIENT_ID) > /dev/null 2>&1; then \
		ollama-test-api-$(CLIENT_ID) $(MODEL) "$(PROMPT)"; \
	else \
		echo "Ollama helper scripts not found. Please install Ollama first."; \
		exit 1; \
	fi

# LangChain
.PHONY: langchain langchain-status langchain-logs langchain-stop langchain-start langchain-restart langchain-test

langchain:
	@echo "Installing LangChain..."
	@mkdir -p /var/log/agency_stack/components/
	@bash scripts/components/install_langchain.sh $(ARGS)

langchain-status:
	@echo "Checking LangChain status..."
		/opt/agency_stack/monitoring/scripts/check_langchain-$(CLIENT_ID).sh $(CLIENT_ID); \
	else \
		echo "LangChain monitoring script not found. Please install LangChain first."; \
		exit 1; \
	fi

langchain-logs:
	@echo "Displaying LangChain logs..."
		cd /opt/agency_stack/docker/langchain && docker-compose logs --tail=100 -f; \
	else \
		echo "LangChain installation not found. Please install LangChain first."; \
		exit 1; \
	fi

langchain-stop:
	@echo "Stopping LangChain..."
		cd /opt/agency_stack/docker/langchain && docker-compose stop; \
	else \
		echo "LangChain installation not found. Please install LangChain first."; \
		exit 1; \
	fi

langchain-start:
	@echo "Starting LangChain..."
		cd /opt/agency_stack/docker/langchain && docker-compose start; \
	else \
		echo "LangChain installation not found. Please install LangChain first."; \
		exit 1; \
	fi

langchain-restart:
	@echo "Restarting LangChain..."
		cd /opt/agency_stack/docker/langchain && docker-compose restart; \
	else \
		echo "LangChain installation not found. Please install LangChain first."; \
		exit 1; \
	fi

langchain-test:
	@echo "Testing LangChain API..."
		PORT=$$(grep PORT /opt/agency_stack/docker/langchain/.env | cut -d= -f2); \
		curl -X POST http://localhost:$${PORT}/prompt \
			-H "Content-Type: application/json" \
			-d '{"template":"Tell me about {topic} in one sentence.","inputs":{"topic":"LangChain"}}'; \
	else \
		echo "LangChain installation not found. Please install LangChain first."; \
		exit 1; \
	fi

## AI Dashboard Targets
ai-dashboard:
	@echo "Installing AI Dashboard..."
	@./scripts/components/install_ai_dashboard.sh --client-id=$(CLIENT_ID) --domain=$(DOMAIN) $(AI_DASHBOARD_FLAGS)

ai-dashboard-status:
	@echo "Checking AI Dashboard status..."
	@docker ps -f "name=ai-dashboard-$(CLIENT_ID)" --format "table {{.Names}}\t{{.Status}}\t{{.Ports}}"

ai-dashboard-logs:
	@echo "Viewing AI Dashboard logs..."
	@docker logs ai-dashboard-$(CLIENT_ID) -f --tail=100

ai-dashboard-restart:
	@echo "Restarting AI Dashboard..."
	@docker restart ai-dashboard-$(CLIENT_ID)

ai-dashboard-test:
	@echo "Opening AI Dashboard in browser..."
	@xdg-open https://ai.$(DOMAIN) || open https://ai.$(DOMAIN) || echo "Could not open browser, please visit https://ai.$(DOMAIN) manually"

## Agent Orchestrator Targets
agent-orchestrator:
	@echo "Installing Agent Orchestrator..."
	@./scripts/components/install_agent_orchestrator.sh --client-id=$(CLIENT_ID) --domain=$(DOMAIN) $(AGENT_ORCHESTRATOR_FLAGS)

agent-orchestrator-status:
	@echo "Checking Agent Orchestrator status..."
	@docker ps -f "name=agent-orchestrator-$(CLIENT_ID)" --format "table {{.Names}}\t{{.Status}}\t{{.Ports}}"

agent-orchestrator-logs:
	@echo "Viewing Agent Orchestrator logs..."
	@docker logs agent-orchestrator-$(CLIENT_ID) -f --tail=100

agent-orchestrator-restart:
	@echo "Restarting Agent Orchestrator..."
	@docker restart agent-orchestrator-$(CLIENT_ID)

agent-orchestrator-test:
	@echo "Testing Agent Orchestrator API..."
	@curl -s http://localhost:5210/health || echo "Could not connect to Agent Orchestrator. Is it running?"
	@echo ""
	@echo "To open in browser, visit: https://agent.$(DOMAIN)"

# VM testing and deployment targets
.PHONY: vm-test vm-test-rich vm-test-component-% vm-test-component vm-test-report vm-deploy vm-shell

# Deploy local codebase to remote VM
vm-deploy:
		echo "$(RED)Error: REMOTE_VM_SSH environment variable not set$(RESET)"; \
		echo "$(YELLOW)Set it with: export REMOTE_VM_SSH=user@vm-hostname$(RESET)"; \
		exit 1; \
	fi
	@echo "$(MAGENTA)$(BOLD)🚀 Deploying AgencyStack to ${REMOTE_VM_SSH}...$(RESET)"
	@echo "$(CYAN)Creating necessary directories...$(RESET)"
	@ssh -o ConnectTimeout=10 -o BatchMode=no ${REMOTE_VM_SSH} "\
		mkdir -p /opt/agency_stack && \
		chown -R root:root /opt/agency_stack && \
		chmod -R 755 /opt/agency_stack"
	@echo "$(CYAN)Transferring files (this may take a moment)...$(RESET)"
	@tar czf - --exclude='.git' --exclude='node_modules' --exclude='*.tar.gz' . | \
		ssh -o ConnectTimeout=10 -o BatchMode=no ${REMOTE_VM_SSH} "\
		cd /opt/agency_stack && \
		tar xzf - && \
		chown -R root:root . && \
		chmod -R 755 ."
	@echo "$(GREEN)$(BOLD)✅ Deployment complete!$(RESET)"

# Open a shell on the remote VM
vm-shell:
		echo "$(RED)Error: REMOTE_VM_SSH environment variable not set$(RESET)"; \
		echo "$(YELLOW)Set it with: export REMOTE_VM_SSH=user@vm-hostname$(RESET)"; \
		exit 1; \
	fi
	@echo "$(MAGENTA)$(BOLD)🔌 Connecting to ${REMOTE_VM_SSH}...$(RESET)"
	@ssh -t -o ConnectTimeout=10 -o BatchMode=no ${REMOTE_VM_SSH} "cd /opt/agency_stack && export TERM=xterm-256color && bash"

# Run basic SSH connection test to VM
vm-test: 
		echo "$(RED)Error: REMOTE_VM_SSH environment variable not set$(RESET)"; \
		echo "$(YELLOW)Set it with: export REMOTE_VM_SSH=user@vm-hostname$(RESET)"; \
		exit 1; \
	fi
	@echo "$(MAGENTA)$(BOLD)🧪 Testing AgencyStack on remote VM: ${REMOTE_VM_SSH}$(RESET)"
	@echo "$(CYAN)Testing SSH connection...$(RESET)"
	@ssh -o ConnectTimeout=10 -o BatchMode=no ${REMOTE_VM_SSH} "echo Connected to \$$(hostname) successfully" || { \
		echo "$(RED)Failed to connect to remote VM$(RESET)"; \
		exit 1; \
	}
	@echo "$(GREEN)$(BOLD)✅ Remote VM connection successful!$(RESET)"
	@echo ""
	@echo "$(CYAN)Available remote testing commands:$(RESET)"
	@echo "  $(YELLOW)make vm-deploy$(RESET)             - Deploy current codebase to VM"
	@echo "  $(YELLOW)make vm-shell$(RESET)              - Open shell on the VM"
	@echo "  $(YELLOW)make vm-test-rich$(RESET)          - Run full test suite on VM"
	@echo "  $(YELLOW)make vm-test-component-NAME$(RESET) - Test specific component"
	@echo "  $(YELLOW)make vm-test-report$(RESET)        - Generate markdown test report"
	@echo ""
	@echo "$(CYAN)See docs/LOCAL_DEVELOPMENT.md for complete workflow$(RESET)"

# Run comprehensive tests on the VM
vm-test-rich: vm-deploy
	@echo "$(MAGENTA)$(BOLD)🧪 Running rich VM test for AgencyStack$(RESET)"
	@TERM=xterm-256color $(SCRIPTS_DIR)/utils/vm_test_report.sh --verbose all

# Component-specific VM testing (pattern-based target)
vm-test-component-%: vm-deploy
	@echo "$(MAGENTA)$(BOLD)🧪 Running rich VM test for component: $(CYAN)$*$(RESET)"
	@TERM=xterm-256color $(SCRIPTS_DIR)/utils/vm_test_report.sh --verbose $*

# Test specific component on remote VM with environment variable
vm-test-component:
		echo "$(RED)Error: REMOTE_VM_SSH environment variable not set$(RESET)"; \
		echo "$(YELLOW)Set it with: export REMOTE_VM_SSH=user@vm-hostname$(RESET)"; \
		exit 1; \
	fi
		echo "$(RED)Error: COMPONENT environment variable not set$(RESET)"; \
		echo "$(YELLOW)Set it with: export COMPONENT=component_name$(RESET)"; \
		exit 1; \
	fi
	@echo "$(MAGENTA)$(BOLD)🧪 Testing $(CYAN)$${COMPONENT}$(MAGENTA) on remote VM$(RESET)"
	@TERM=xterm-256color $(SCRIPTS_DIR)/utils/vm_test_report.sh --verbose "$${COMPONENT}"

# Generate markdown report for VM testing
vm-test-report:
		echo "$(RED)Error: REMOTE_VM_SSH environment variable not set$(RESET)"; \
		echo "$(YELLOW)Set it with: export REMOTE_VM_SSH=user@vm-hostname$(RESET)"; \
		exit 1; \
	fi
	@echo "$(MAGENTA)$(BOLD)📊 Generating test report for $(CYAN)$${COMPONENT:-all}$(MAGENTA) on remote VM$(RESET)"
	@TERM=xterm-256color $(SCRIPTS_DIR)/utils/vm_test_report.sh --markdown --verbose "$${COMPONENT:-all}"
	@echo "$(GREEN)Report generated: $(PWD)/vm_test_report.md$(RESET)"

# Display local/remote testing workflow
show-dev-workflow:
	@echo "$(MAGENTA)$(BOLD)🔍 AgencyStack Local/Remote Development Workflow$(RESET)"
	else \
		echo "$(RED)LOCAL_DEVELOPMENT.md file not found$(RESET)"; \
		echo "$(YELLOW)Run 'make alpha-fix --add-dev-docs' to create it$(RESET)"; \
	fi

# Alpha deployment validation
alpha-check:
	@echo "$(MAGENTA)$(BOLD)🧪 Running AgencyStack Alpha validation...$(RESET)"
	@echo "$(CYAN)Verifying all components against DevOps standards...$(RESET)"
	@$(SCRIPTS_DIR)/utils/validate_components.sh --report --verbose || true
	@echo ""
	@echo "$(CYAN)Summary from component validation:$(RESET)"
	@if [ -f "$(PWD)/component_validation_report.md" ]; then \
		cat $(PWD)/component_validation_report.md | grep -E "^✅|^❌|^⚠️" || echo "$(YELLOW)No status markers found in report$(RESET)"; \
	else \
		echo "$(YELLOW)No validation report generated$(RESET)"; \
	fi
	@echo ""
	
	@echo "$(CYAN)Checking for required directories and markers...$(RESET)"
	@mkdir -p $(CONFIG_DIR) $(LOG_DIR) 2>/dev/null || true
	@mkdir -p /opt/agency_stack/clients/${CLIENT_ID:-default} 2>/dev/null || true
	@touch $(CONFIG_DIR)/.installed_ok 2>/dev/null || true
	
	@echo "$(CYAN)Checking for port conflicts...$(RESET)"
	@if [ -f "$(SCRIPTS_DIR)/utils/port_conflict_detector.sh" ]; then \
		$(SCRIPTS_DIR)/utils/port_conflict_detector.sh --quiet || echo "$(YELLOW)⚠️ Port conflicts detected. Run 'make detect-ports' for details.$(RESET)"; \
	else \
		echo "$(YELLOW)⚠️ Port conflict detector not found. Skipping check.$(RESET)"; \
	fi
	
	@echo "$(CYAN)Running quick audit...$(RESET)"
	@if [ -f "$(SCRIPTS_DIR)/utils/quick_audit.sh" ]; then \
		$(SCRIPTS_DIR)/utils/quick_audit.sh || echo "$(YELLOW)⚠️ Quick audit detected issues. Check component logs.$(RESET)"; \
	else \
		echo "$(YELLOW)⚠️ Quick audit script not found. Skipping check.$(RESET)"; \
	fi
	
	@echo ""
	@echo "$(GREEN)$(BOLD)✅ Alpha validation complete!$(RESET)"
	@echo "$(CYAN)Review $(PWD)/component_validation_report.md for full details$(RESET)"
	@echo "$(CYAN)Run 'make alpha-fix' to attempt repairs for common issues$(RESET)"

# Attempt to automatically fix common issues
alpha-fix:
	@echo "$(MAGENTA)$(BOLD)🔧 Attempting to fix common issues...$(RESET)"
	@$(SCRIPTS_DIR)/utils/validate_components.sh --fix --report
	@echo "$(GREEN)Fixes attempted. Please run 'make alpha-check' again to verify.$(RESET)"

# Apply generated makefile targets
alpha-apply-targets:
	@echo "$(MAGENTA)$(BOLD)🔧 Applying generated Makefile targets...$(RESET)"
		echo "Found generated targets file. Merging..."; \
		cat $(PWD)/makefile_targets.generated >> $(PWD)/Makefile; \
		echo "$(GREEN)Applied all generated targets to Makefile$(RESET)"; \
	else \
		echo "$(YELLOW)No generated targets file found$(RESET)"; \
		echo "Run 'make alpha-fix' to generate targets first"; \
	fi

.PHONY: alpha-check alpha-fix alpha-apply-targets

# Tailscale mesh networking component
tailscale: validate
	@echo "Installing Tailscale mesh networking..."
	@sudo $(SCRIPTS_DIR)/components/install_tailscale.sh --domain $(DOMAIN) --admin-email $(ADMIN_EMAIL) $(if $(CLIENT_ID),--client-id $(CLIENT_ID),) $(if $(FORCE),--force,) $(if $(WITH_DEPS),--with-deps,) $(if $(VERBOSE),--verbose,)

tailscale-status:
	@echo "Checking Tailscale status..."
	@if systemctl is-active tailscaled > /dev/null 2>&1; then \
		echo "$(GREEN)✓ Tailscale daemon is running$(RESET)"; \
		echo ""; \
		echo "Network status:"; \
		tailscale status || true; \
		echo ""; \
		echo "IP addresses:"; \
		tailscale ip || true; \
	else \
		echo "$(RED)✗ Tailscale daemon is not running$(RESET)"; \
	fi

tailscale-logs:
	@echo "Viewing Tailscale logs..."
	@if [ -f "/var/log/agency_stack/components/tailscale.log" ]; then \
		echo "$(CYAN)Recent Tailscale actions:$(RESET)"; \
		sudo grep "Tailscale" /var/log/syslog | tail -n 20; \
		echo ""; \
		echo "$(CYAN)For installation logs, use:$(RESET)"; \
		echo "cat /var/log/agency_stack/components/tailscale.log"; \
	else \
		echo "$(YELLOW)Tailscale logs not found.$(RESET)"; \
		journalctl -u tailscaled -n 50; \
	fi

tailscale-restart:
	@echo "Restarting Tailscale..."
	@sudo systemctl restart tailscaled
	@sleep 2
	@systemctl is-active tailscaled > /dev/null 2>&1 && echo "$(GREEN)✓ Tailscale restarted successfully$(RESET)" || echo "$(RED)✗ Failed to restart Tailscale$(RESET)"

# builderio component targets
builderio:
	@echo "🔧 Installing builderio..."
	@$(SCRIPTS_DIR)/components/install_builderio.sh --domain $(DOMAIN) --admin-email $(ADMIN_EMAIL) $(if $(VERBOSE),--verbose,)

builderio-status:
	@echo "🔍 Checking builderio status..."
		$(SCRIPTS_DIR)/components/status_builderio.sh; \
	else \
		echo "Status script not found. Checking service..."; \
		systemctl status builderio 2>/dev/null || docker ps -a | grep builderio || echo "builderio status check not implemented"; \
	fi

builderio-logs:
	@echo "📜 Viewing builderio logs..."
		tail -n 50 "/var/log/agency_stack/components/builderio.log"; \
	else \
		echo "Log file not found. Trying alternative sources..."; \
		journalctl -u builderio 2>/dev/null || docker logs builderio-$(CLIENT_ID) 2>/dev/null || echo "No logs found for builderio"; \
	fi

builderio-restart:
	@echo "🔄 Restarting builderio..."
		$(SCRIPTS_DIR)/components/restart_builderio.sh; \
	else \
		echo "Restart script not found. Trying standard methods..."; \
		systemctl restart builderio 2>/dev/null || \
		docker restart builderio-$(CLIENT_ID) 2>/dev/null || \
		echo "builderio restart not implemented"; \
	fi

# calcom component targets
calcom:
	@echo "🔧 Installing calcom..."
	@$(SCRIPTS_DIR)/components/install_calcom.sh --domain $(DOMAIN) --admin-email $(ADMIN_EMAIL) $(if $(VERBOSE),--verbose,)

calcom-status:
	@echo "🔍 Checking calcom status..."
		$(SCRIPTS_DIR)/components/status_calcom.sh; \
	else \
		echo "Status script not found. Checking service..."; \
		systemctl status calcom 2>/dev/null || docker ps -a | grep calcom || echo "calcom status check not implemented"; \
	fi

calcom-logs:
	@echo "📜 Viewing calcom logs..."
		tail -n 50 "/var/log/agency_stack/components/calcom.log"; \
	else \
		echo "Log file not found. Trying alternative sources..."; \
		journalctl -u calcom 2>/dev/null || docker logs calcom-$(CLIENT_ID) 2>/dev/null || echo "No logs found for calcom"; \
	fi

calcom-restart:
	@echo "🔄 Restarting calcom..."
		$(SCRIPTS_DIR)/components/restart_calcom.sh; \
	else \
		echo "Restart script not found. Trying standard methods..."; \
		systemctl restart calcom 2>/dev/null || \
		docker restart calcom-$(CLIENT_ID) 2>/dev/null || \
		echo "calcom restart not implemented"; \
	fi

# Auto-generated target for portainer
portainer-logs:
	@echo "TODO: Implement portainer-logs"
	@exit 1

# Auto-generated target for portainer
portainer-restart:
	@echo "TODO: Implement portainer-restart"
	@exit 1

# Auto-generated target for seafile
seafile:
	@echo "TODO: Implement seafile"
	@exit 1

# Auto-generated target for seafile
seafile-status:
	@echo "TODO: Implement seafile-status"
	@exit 1

# Auto-generated target for seafile
seafile-logs:
	@echo "TODO: Implement seafile-logs"
	@exit 1

# Auto-generated target for seafile
seafile-restart:
	@echo "TODO: Implement seafile-restart"
	@exit 1

# Auto-generated target for traefik
traefik: validate
	@echo "$(MAGENTA)$(BOLD)🔧 Installing Traefik Reverse Proxy...$(RESET)"
	@sudo $(SCRIPTS_DIR)/components/install_traefik.sh --domain $(DOMAIN) --admin-email $(ADMIN_EMAIL) $(if $(CLIENT_ID),--client-id $(CLIENT_ID),) $(if $(FORCE),--force,) $(if $(WITH_DEPS),--with-deps,) $(if $(VERBOSE),--verbose,)

traefik-status:
	@echo "$(MAGENTA)$(BOLD)ℹ️ Checking Traefik Status...$(RESET)"
	@if [ -f "/opt/agency_stack/clients/$(CLIENT_ID)/traefik/.installed_ok" ]; then \
		echo "$(GREEN)✅ Traefik is installed$(RESET)"; \
		if docker ps | grep -q "traefik"; then \
			echo "$(GREEN)✅ Traefik container is running$(RESET)"; \
		else \
			echo "$(RED)❌ Traefik container is not running$(RESET)"; \
		fi; \
	else \
		echo "$(RED)❌ Traefik is not installed$(RESET)"; \
		echo "$(CYAN)Install with: make traefik$(RESET)"; \
	fi

traefik-logs:
	@echo "$(MAGENTA)$(BOLD)📜 Viewing Traefik Logs...$(RESET)"
	@if [ -f "/var/log/agency_stack/components/traefik.log" ]; then \
		echo "$(CYAN)Recent Traefik actions:$(RESET)"; \
		sudo grep "Traefik" /var/log/syslog | tail -n 20; \
		echo ""; \
		echo "$(CYAN)For installation logs, use:$(RESET)"; \
		echo "cat /var/log/agency_stack/components/traefik.log"; \
	else \
		echo "$(YELLOW)Traefik logs not found.$(RESET)"; \
		journalctl -u traefik 2>/dev/null; \
	fi

traefik-restart:
	@echo "$(MAGENTA)$(BOLD)🔄 Restarting Traefik...$(RESET)"
	@if [ -f "/opt/agency_stack/clients/$(CLIENT_ID)/traefik/.installed_ok" ]; then \
		docker restart traefik-$(CLIENT_ID); \
		echo "$(GREEN)✅ Traefik has been restarted$(RESET)"; \
		echo "$(CYAN)Check status with: make traefik-status$(RESET)"; \
	else \
		echo "$(RED)❌ Traefik is not installed$(RESET)"; \
		echo "$(CYAN)Install with: make traefik$(RESET)"; \
	fi

traefik-dns-check:
	@echo "$(MAGENTA)$(BOLD)🔍 Checking Traefik DNS Configuration...$(RESET)"
	@if [ -f "/opt/agency_stack/clients/$(CLIENT_ID)/traefik/.installed_ok" ]; then \
		echo "$(CYAN)Verifying DNS configuration for Traefik...$(RESET)"; \
		scripts/verify_dns.sh --domain $(DOMAIN) --client-id $(CLIENT_ID) --direct-check; \
		if [ $$? -eq 0 ]; then \
			echo "$(GREEN)✅ DNS configuration is correct$(RESET)"; \
		else \
			echo "$(YELLOW)⚠️ DNS configuration issues detected$(RESET)"; \
			echo "$(CYAN)For detailed information, check the generated report or logs$(RESET)"; \
			echo "$(CYAN)For testing, you can directly access:$(RESET)"; \
			DASHBOARD_PORT=$$(docker ps | grep dashboard | grep -oP '\d+->80' | cut -d'-' -f1 || echo "3001"); \
			SERVER_IP=$$(hostname -I | awk '{print $$1}'); \
			echo "  Dashboard: http://$${SERVER_IP}:$${DASHBOARD_PORT}"; \
		fi; \
	else \
		echo "$(RED)❌ Traefik is not installed$(RESET)"; \
		echo "$(CYAN)Install with: make traefik$(RESET)"; \
	fi

# Auto-generated target for vault
vault:
	@echo "TODO: Implement vault"
	@exit 1

# Auto-generated target for vault
vault-status:
	@echo "TODO: Implement vault-status"
	@exit 1

# Auto-generated target for vault
vault-logs:
	@echo "TODO: Implement vault-logs"
	@exit 1

# Auto-generated target for vault
vault-restart:
	@echo "TODO: Implement vault-restart"
	@exit 1

# Auto-generated target for wordpress
wordpress:
	@echo "TODO: Implement wordpress"
	@exit 1

# Auto-generated target for wordpress
wordpress-status:
	@echo "TODO: Implement wordpress-status"
	@exit 1

# Auto-generated target for wordpress
wordpress-logs:
	@echo "TODO: Implement wordpress-logs"
	@exit 1

# Auto-generated target for wordpress
wordpress-restart:
	@echo "TODO: Implement wordpress-restart"
	@exit 1


	@exit 1

	@exit 1

	@exit 1

	@exit 1

# Auto-generated target for Parsing
Parsing:
	@echo "TODO: Implement Parsing"
	@exit 1

# Auto-generated target for Parsing
Parsing-status:
	@echo "TODO: Implement Parsing-status"
	@exit 1

# Auto-generated target for Parsing
Parsing-logs:
	@echo "TODO: Implement Parsing-logs"
	@exit 1

# Auto-generated target for Parsing
Parsing-restart:
	@echo "TODO: Implement Parsing-restart"
	@exit 1

# Auto-generated target for component
component:
	@echo "TODO: Implement component"
	@exit 1

# Auto-generated target for component
component-logs:
	@echo "TODO: Implement component-logs"
	@exit 1

# Auto-generated target for component
component-restart:
	@echo "TODO: Implement component-restart"
	@exit 1

	@exit 1

	@exit 1

	@exit 1

	@exit 1

# Auto-generated target for /home/revelationx/CascadeProjects/foss-server-stack/config/registry/component_registry.json
/home/revelationx/CascadeProjects/foss-server-stack/config/registry/component-registry.json:
	@echo "TODO: Implement /home/revelationx/CascadeProjects/foss-server-stack/config/registry/component-registry.json"
	@exit 1

# Auto-generated target for /home/revelationx/CascadeProjects/foss-server-stack/config/registry/component_registry.json
/home/revelationx/CascadeProjects/foss-server-stack/config/registry/component-registry.json-status:
	@echo "TODO: Implement /home/revelationx/CascadeProjects/foss-server-stack/config/registry/component-registry.json-status"
	@exit 1

# Auto-generated target for /home/revelationx/CascadeProjects/foss-server-stack/config/registry/component_registry.json
/home/revelationx/CascadeProjects/foss-server-stack/config/registry/component-registry.json-logs:
	@echo "TODO: Implement /home/revelationx/CascadeProjects/foss-server-stack/config/registry/component-registry.json-logs"
	@exit 1

# Auto-generated target for /home/revelationx/CascadeProjects/foss-server-stack/config/registry/component_registry.json
/home/revelationx/CascadeProjects/foss-server-stack/config/registry/component-registry.json-restart:
	@echo "TODO: Implement /home/revelationx/CascadeProjects/foss-server-stack/config/registry/component-registry.json-restart"
	@exit 1

# Auto-generated target for crowdsec
crowdsec: validate
	@echo "$(MAGENTA)$(BOLD)🔒 Installing CrowdSec security automation...$(RESET)"
	@sudo $(SCRIPTS_DIR)/components/install_crowdsec.sh --domain $(DOMAIN) --admin-email $(ADMIN_EMAIL) $(if $(CLIENT_ID),--client-id $(CLIENT_ID),) $(if $(FORCE),--force,) $(if $(WITH_DEPS),--with-deps,) $(if $(VERBOSE),--verbose,)

crowdsec-status:
	@echo "$(MAGENTA)$(BOLD)ℹ️ Checking CrowdSec Status...$(RESET)"
	@if [ -f "/opt/agency_stack/clients/$(CLIENT_ID)/crowdsec/.installed" ]; then \
		echo "$(GREEN)✅ CrowdSec is installed$(RESET)"; \
		if docker ps | grep -q "crowdsec_$(CLIENT_ID)"; then \
			echo "$(GREEN)✅ CrowdSec container is running$(RESET)"; \
		else \
			echo "$(RED)❌ CrowdSec container is not running$(RESET)"; \
		fi; \
		if docker ps | grep -q "crowdsec-traefik-bouncer_$(CLIENT_ID)"; then \
			echo "$(GREEN)✅ CrowdSec Traefik bouncer is running$(RESET)"; \
		else \
			echo "$(RED)❌ CrowdSec Traefik bouncer is not running$(RESET)"; \
		fi; \
		if docker ps | grep -q "crowdsec-dashboard_$(CLIENT_ID)"; then \
			echo "$(GREEN)✅ CrowdSec dashboard is running$(RESET)"; \
		else \
			echo "$(RED)❌ CrowdSec dashboard is not running$(RESET)"; \
		fi; \
	else \
		echo "$(RED)❌ CrowdSec is not installed$(RESET)"; \
		echo "$(CYAN)Install with: make crowdsec$(RESET)"; \
	fi

crowdsec-logs:
	@echo "$(MAGENTA)$(BOLD)📜 Viewing CrowdSec Logs...$(RESET)"
	@if [ -f "/var/log/agency_stack/components/crowdsec.log" ]; then \
		echo "$(CYAN)Recent CrowdSec installation logs:$(RESET)"; \
		sudo tail -n 30 /var/log/agency_stack/components/crowdsec.log; \
		echo ""; \
		echo "$(CYAN)For container logs, use:$(RESET)"; \
		echo "docker logs crowdsec_$(CLIENT_ID)"; \
		echo "docker logs crowdsec-traefik-bouncer_$(CLIENT_ID)"; \
	else \
		echo "$(YELLOW)CrowdSec logs not found.$(RESET)"; \
		docker logs crowdsec_$(CLIENT_ID) 2>/dev/null || echo "$(RED)CrowdSec container logs not available.$(RESET)"; \
	fi

crowdsec-restart:
	@echo "$(MAGENTA)$(BOLD)🔄 Restarting CrowdSec...$(RESET)"
	@if [ -f "/opt/agency_stack/clients/$(CLIENT_ID)/crowdsec/.installed" ]; then \
		cd /opt/agency_stack/clients/$(CLIENT_ID)/crowdsec && sudo docker-compose restart; \
		echo "$(GREEN)✅ CrowdSec has been restarted$(RESET)"; \
		echo "$(CYAN)Check status with: make crowdsec-status$(RESET)"; \
	else \
		echo "$(RED)❌ CrowdSec is not installed$(RESET)"; \
		echo "$(CYAN)Install with: make crowdsec$(RESET)"; \
	fi

# Auto-generated target for cryptosync
cryptosync-restart:
	@echo "TODO: Implement cryptosync-restart"
	@exit 1

# Auto-generated target for documenso
documenso-status:
	@echo "TODO: Implement documenso-status"
	@exit 1

# Auto-generated target for documenso
documenso-logs:
	@echo "TODO: Implement documenso-logs"
	@exit 1

# Auto-generated target for documenso
documenso-restart:
	@echo "$(MAGENTA)$(BOLD)🔄 Restarting Documenso...$(RESET)"
	@cd $(DOCKER_DIR)/documenso && docker-compose restart

documenso-upgrade:
	@echo "$(MAGENTA)$(BOLD)🔄 Upgrading Documenso to v1.4.2...$(RESET)"
	@read -p "$(YELLOW)Enter domain for Documenso (e.g., sign.yourdomain.com):$(RESET) " DOMAIN; \
	read -p "$(YELLOW)Enter admin email:$(RESET) " ADMIN_EMAIL; \
	read -p "$(YELLOW)Enter client ID (optional):$(RESET) " CLIENT_ID; \
	sudo $(SCRIPTS_DIR)/components/upgrade_documenso.sh --domain $$DOMAIN --admin-email $$ADMIN_EMAIL $(if $$CLIENT_ID,--client-id $$CLIENT_ID,) $(if $(FORCE),--force,) $(if $(WITH_DEPS),--with-deps,) $(if $(VERBOSE),--verbose,)

# erpnext
erpnext:
	@echo "TODO: Implement erpnext"
	@exit 1

# Auto-generated target for erpnext
erpnext-status:
	@echo "TODO: Implement erpnext-status"
	@exit 1

# Auto-generated target for erpnext
erpnext-logs:
	@echo "TODO: Implement erpnext-logs"
	@exit 1

# Auto-generated target for erpnext
erpnext-restart:
	@echo "TODO: Implement erpnext-restart"
	@exit 1

# Auto-generated target for focalboard
focalboard:
	@echo "TODO: Implement focalboard"
	@exit 1

# Auto-generated target for focalboard
focalboard-status:
	@echo "TODO: Implement focalboard-status"
	@exit 1

# Auto-generated target for focalboard
focalboard-logs:
	@echo "TODO: Implement focalboard-logs"
	@exit 1

# Auto-generated target for focalboard
focalboard-restart:
	@echo "TODO: Implement focalboard-restart"
	@exit 1

# Auto-generated target for ghost
ghost:
	@echo "TODO: Implement ghost"
	@exit 1

# Auto-generated target for ghost
ghost-status:
	@echo "TODO: Implement ghost-status"
	@exit 1

# Auto-generated target for ghost
ghost-logs:
	@echo "TODO: Implement ghost-logs"
	@exit 1

# Auto-generated target for ghost
ghost-restart:
	@echo "TODO: Implement ghost-restart"
	@exit 1

# Auto-generated target for gitea
gitea:
	@echo "TODO: Implement gitea"
	@exit 1

# Auto-generated target for gitea
gitea-status:
	@echo "TODO: Implement gitea-status"
	@exit 1

# Auto-generated target for gitea
gitea-logs:
	@echo "TODO: Implement gitea-logs"
	@exit 1

# Auto-generated target for gitea
gitea-restart:
	@echo "TODO: Implement gitea-restart"
	@exit 1

# Auto-generated target for grafana
grafana:
	@echo "TODO: Implement grafana"
	@exit 1

# Auto-generated target for grafana
grafana-status:
	@echo "TODO: Implement grafana-status"
	@exit 1

# Auto-generated target for grafana
grafana-logs:
	@echo "TODO: Implement grafana-logs"
	@exit 1

# Auto-generated target for grafana
grafana-restart:
	@echo "TODO: Implement grafana-restart"
	@exit 1

# Auto-generated target for killbill
killbill-status:
	@echo "TODO: Implement killbill-status"
	@exit 1

# Auto-generated target for killbill
killbill-logs:
	@echo "TODO: Implement killbill-logs"
	@exit 1

# Auto-generated target for killbill
killbill-restart:
	@echo "TODO: Implement killbill-restart"
	@exit 1
	@exit 1

# Auto-generated target for mailu
mailu:
	@echo "TODO: Implement mailu"
	@exit 1

# Auto-generated target for mailu
mailu-status:
	@echo "TODO: Implement mailu-status"
	@exit 1

# Auto-generated target for mailu
mailu-logs:
	@echo "TODO: Implement mailu-logs"
	@exit 1

# Auto-generated target for mailu
mailu-restart:
	@echo "TODO: Implement mailu-restart"
	@exit 1

# Auto-generated target for mattermost
mattermost:
	@echo "TODO: Implement mattermost"
	@exit 1

# Auto-generated target for mattermost
mattermost-status:
	@echo "TODO: Implement mattermost-status"
	@exit 1

# Auto-generated target for mattermost
mattermost-logs:
	@echo "TODO: Implement mattermost-logs"
	@exit 1

# Auto-generated target for mattermost
mattermost-restart:
	@echo "TODO: Implement mattermost-restart"
	@exit 1

# Auto-generated target for portainer
portainer:
	@echo "TODO: Implement portainer"
	@exit 1

# Auto-generated target for portainer
portainer-status:
	@echo "TODO: Implement portainer-status"
	@exit 1

vm-fault-inject:
	@echo "Injecting fault into VM for recovery testing..."
	@scripts/utils/fault_inject.sh $(FAULT_TYPE)

vm-snapshot:
	@echo "Preparing VM for snapshot..."
	@sudo scripts/release/prepare_vm_snapshot.sh

# Target to run smoke tests for high-risk components
smoke-test:
	@echo "Running smoke tests for high-risk components..."
	@scripts/smoke/smoke_test_high_risk.sh || { \
		echo "Note: Some components failed validation. Full details in /var/log/agency_stack/smoke_test.log"; \
		echo "To test ALL components including Mailu and Tailscale, use: make smoke-test-all"; \
		echo "To test a specific component: make smoke-test COMPONENT=<component>"; \
	}

# Target to run ALL smoke tests including optional components
smoke-test-all:
	@echo "Running ALL smoke tests including optional components..."
	@scripts/smoke/smoke_test_high_risk.sh --test-all || { \
		echo "Some components failed validation. See /var/log/agency_stack/smoke_test.log for details."; \
	}

# Backup Strategy
backup-strategy: validate
	@echo "$(MAGENTA)$(BOLD)💾 Installing Backup Strategy (Restic)...$(RESET)"
	@sudo $(SCRIPTS_DIR)/components/install_backup_strategy.sh --domain $(DOMAIN) --admin-email $(ADMIN_EMAIL) $(if $(CLIENT_ID),--client-id $(CLIENT_ID),) $(if $(FORCE),--force,) $(if $(WITH_DEPS),--with-deps,) $(if $(VERBOSE),--verbose,) $(if $(TEST_MODE),--test-mode,)

backup-strategy-status:
	@echo "$(MAGENTA)$(BOLD)ℹ️ Checking Backup Strategy Status...$(RESET)"
	@if [ -f "/opt/agency_stack/backup_strategy/.installed_ok" ]; then \
		echo "$(GREEN)✅ Backup Strategy is installed$(RESET)"; \
		if [ -f "/etc/cron.d/agency-stack-backup-$(CLIENT_ID)" ]; then \
			echo "$(GREEN)✅ Backup cron job is configured$(RESET)"; \
		else \
			echo "$(RED)❌ Backup cron job is not configured$(RESET)"; \
		fi; \
	else \
		echo "$(RED)❌ Backup Strategy is not installed$(RESET)"; \
	fi
	@echo "$(CYAN)Logs can be viewed with: make backup-strategy-logs$(RESET)"

backup-strategy-logs:
	@echo "$(MAGENTA)$(BOLD)📜 Viewing Backup Strategy Logs...$(RESET)"
	@if [ -d "/opt/agency_stack/clients/$(CLIENT_ID)/backup_strategy/logs" ]; then \
		ls -lat /opt/agency_stack/clients/$(CLIENT_ID)/backup_strategy/logs/ | head -n 5; \
		echo ""; \
		if [ -n "$$(ls -A /opt/agency_stack/clients/$(CLIENT_ID)/backup_strategy/logs/ 2>/dev/null)" ]; then \
			echo "$(CYAN)Latest log:$(RESET)"; \
			cat "$$(ls -t /opt/agency_stack/clients/$(CLIENT_ID)/backup_strategy/logs/* | head -n 1)"; \
		else \
			echo "$(YELLOW)No backup logs found yet.$(RESET)"; \
		fi \
	else \
		cat /var/log/agency_stack/components/backup_strategy.log | tail -n 20; \
	fi

backup-strategy-restart:
	@echo "$(MAGENTA)$(BOLD)🔄 Running Backup Strategy...$(RESET)"
	@if [ -f "/opt/agency_stack/clients/$(CLIENT_ID)/backup_strategy/scripts/backup.sh" ]; then \
		sudo /opt/agency_stack/clients/$(CLIENT_ID)/backup_strategy/scripts/backup.sh; \
	else \
		echo "$(RED)Backup script not found. Is Backup Strategy installed?$(RESET)"; \
		echo "$(CYAN)Install with: make backup-strategy$(RESET)"; \
	fi

# Signing Timestamps
signing-timestamps: validate
	@echo "$(MAGENTA)$(BOLD)🔏 Installing Signing & Timestamps...$(RESET)"
	@sudo $(SCRIPTS_DIR)/components/install_signing_timestamps.sh --domain $(DOMAIN) --admin-email $(ADMIN_EMAIL) $(if $(CLIENT_ID),--client-id $(CLIENT_ID),) $(if $(FORCE),--force,) $(if $(WITH_DEPS),--with-deps,) $(if $(VERBOSE),--verbose,) $(if $(TEST_MODE),--test-mode,)

signing-timestamps-status:
	@echo "$(MAGENTA)$(BOLD)ℹ️ Checking Signing & Timestamps Status...$(RESET)"
	@if [ -f "/opt/agency_stack/signing_timestamps/.installed_ok" ]; then \
		echo "$(GREEN)✅ Signing & Timestamps is installed$(RESET)"; \
		if [ -f "/opt/agency_stack/clients/$(CLIENT_ID)/signing_timestamps/server-public-key.asc" ]; then \
			echo "$(GREEN)✅ Server signing key is configured$(RESET)"; \
			echo "$(CYAN)Key fingerprint:$(RESET)"; \
			cat /opt/agency_stack/clients/$(CLIENT_ID)/signing_timestamps/server-key-fingerprint.txt | grep -A 1 "Key fingerprint"; \
		else \
			echo "$(YELLOW)⚠️ Server signing key is not yet generated$(RESET)"; \
			echo "$(CYAN)Run: sudo /opt/agency_stack/clients/$(CLIENT_ID)/signing_timestamps/scripts/generate-server-key.sh$(RESET)"; \
		fi; \
	else \
		echo "$(RED)❌ Signing & Timestamps is not installed$(RESET)"; \
	fi
	@echo "$(CYAN)Logs can be viewed with: make signing-timestamps-logs$(RESET)"

signing-timestamps-logs:
	@echo "$(MAGENTA)$(BOLD)📜 Viewing Signing & Timestamps Logs...$(RESET)"
	@if [ -d "/opt/agency_stack/clients/$(CLIENT_ID)/signing_timestamps/logs" ]; then \
		ls -lat /opt/agency_stack/clients/$(CLIENT_ID)/signing_timestamps/logs/ | head -n 5; \
		echo ""; \
		if [ -n "$$(ls -A /opt/agency_stack/clients/$(CLIENT_ID)/signing_timestamps/logs/ 2>/dev/null)" ]; then \
			echo "$(CYAN)Latest log:$(RESET)"; \
			cat "$$(ls -t /opt/agency_stack/clients/$(CLIENT_ID)/signing_timestamps/logs/* | head -n 1)"; \
		else \
			echo "$(YELLOW)No signing logs found yet.$(RESET)"; \
		fi \
	else \
		cat /var/log/agency_stack/components/signing_timestamps.log | tail -n 20; \
	fi

signing-timestamps-restart:
	@echo "$(MAGENTA)$(BOLD)🔄 Regenerating Signing Keys...$(RESET)"
	@if [ -f "/opt/agency_stack/clients/$(CLIENT_ID)/signing_timestamps/scripts/generate-server-key.sh" ]; then \
		sudo /opt/agency_stack/clients/$(CLIENT_ID)/signing_timestamps/scripts/generate-server-key.sh; \
	else \
		echo "$(RED)Scripts not found. Is Signing & Timestamps installed?$(RESET)"; \
		echo "$(CYAN)Install with: make signing-timestamps$(RESET)"; \
	fi

# Docker
docker: validate
	@echo "$(MAGENTA)$(BOLD)🐳 Installing Docker Container Runtime...$(RESET)"
	@sudo $(SCRIPTS_DIR)/components/install_docker.sh --domain $(DOMAIN) --admin-email $(ADMIN_EMAIL) $(if $(CLIENT_ID),--client-id $(CLIENT_ID),) $(if $(FORCE),--force,) $(if $(WITH_DEPS),--with-deps,) $(if $(VERBOSE),--verbose,) $(if $(TEST_MODE),--test-mode,)

docker-status:
	@echo "$(MAGENTA)$(BOLD)ℹ️ Checking Docker Status...$(RESET)"
	@if command -v docker &> /dev/null; then \
		echo "$(GREEN)✅ Docker is installed$(RESET)"; \
		echo "$(CYAN)Version: $(shell docker --version)$(RESET)"; \
		echo "$(CYAN)Running containers: $(shell docker ps --format '{{.Names}}' | wc -l)$(RESET)"; \
		if docker network inspect agency_stack_network &> /dev/null; then \
			echo "$(GREEN)✅ AgencyStack Docker network is configured$(RESET)"; \
		else \
			echo "$(RED)❌ AgencyStack Docker network is missing$(RESET)"; \
			echo "$(CYAN)Create with: docker network create agency_stack_network$(RESET)"; \
		fi; \
	else \
		echo "$(RED)❌ Docker is not installed$(RESET)"; \
		echo "$(CYAN)Install with: make docker$(RESET)"; \
	fi

docker-logs:
	@echo "$(MAGENTA)$(BOLD)📜 Viewing Docker Logs...$(RESET)"
	@if [ -f "/var/log/agency_stack/components/docker.log" ]; then \
		cat /var/log/agency_stack/components/docker.log | tail -n 30; \
	else \
		echo "$(YELLOW)Docker installation logs not found.$(RESET)"; \
		if command -v docker &> /dev/null; then \
			echo "$(CYAN)Docker system logs:$(RESET)"; \
			journalctl -u docker --no-pager | tail -n 20; \
		fi; \
	fi

docker-restart:
	@echo "$(MAGENTA)$(BOLD)🔄 Restarting Docker Service...$(RESET)"
	@if systemctl is-active docker &> /dev/null; then \
		sudo systemctl restart docker; \
		echo "$(GREEN)✅ Docker service restarted$(RESET)"; \
	else \
		echo "$(RED)❌ Docker service is not running$(RESET)"; \
		sudo systemctl start docker; \
		echo "$(GREEN)✅ Docker service started$(RESET)"; \
	fi

# Docker Compose
docker-compose: validate
	@echo "$(MAGENTA)$(BOLD)🐙 Installing Docker Compose...$(RESET)"
	@sudo $(SCRIPTS_DIR)/components/install_docker_compose.sh --domain $(DOMAIN) --admin-email $(ADMIN_EMAIL) $(if $(CLIENT_ID),--client-id $(CLIENT_ID),) $(if $(FORCE),--force,) $(if $(WITH_DEPS),--with-deps,) $(if $(VERBOSE),--verbose,) $(if $(TEST_MODE),--test-mode,)

docker-compose-status:
	@echo "$(MAGENTA)$(BOLD)ℹ️ Checking Docker Compose Status...$(RESET)"
	@if command -v docker-compose &> /dev/null; then \
		echo "$(GREEN)✅ Docker Compose is installed$(RESET)"; \
		echo "$(CYAN)Version: $(shell docker-compose --version)$(RESET)"; \
		if [ -f "/opt/agency_stack/docker_compose/version.txt" ]; then \
			echo "$(CYAN)Installed version: $(shell cat /opt/agency_stack/docker_compose/version.txt)$(RESET)"; \
		fi; \
	else \
		echo "$(RED)❌ Docker Compose is not installed$(RESET)"; \
		echo "$(CYAN)Install with: make docker-compose$(RESET)"; \
	fi

docker-compose-logs:
	@echo "$(MAGENTA)$(BOLD)📜 Viewing Docker Compose Logs...$(RESET)"
	@if [ -f "/var/log/agency_stack/components/docker_compose.log" ]; then \
		cat /var/log/agency_stack/components/docker_compose.log | tail -n 30; \
	else \
		echo "$(YELLOW)Docker Compose installation logs not found.$(RESET)"; \
	fi

docker-compose-restart:
	@echo "$(MAGENTA)$(BOLD)🧪 Testing Docker Compose...$(RESET)"
	@if [ -f "/opt/agency_stack/clients/$(CLIENT_ID)/docker_compose/test-docker-compose.sh" ]; then \
		sudo /opt/agency_stack/clients/$(CLIENT_ID)/docker_compose/test-docker-compose.sh; \
	else \
		echo "$(RED)❌ Test script not found. Is Docker Compose installed?$(RESET)"; \
		echo "$(CYAN)Install with: make docker-compose$(RESET)"; \
	fi

# Fail2ban
fail2ban: validate
	@echo "$(MAGENTA)$(BOLD)🔒 Installing Fail2ban Intrusion Prevention...$(RESET)"
	@sudo $(SCRIPTS_DIR)/components/install_fail2ban.sh --domain $(DOMAIN) --admin-email $(ADMIN_EMAIL) $(if $(CLIENT_ID),--client-id $(CLIENT_ID),) $(if $(FORCE),--force,) $(if $(WITH_DEPS),--with-deps,) $(if $(VERBOSE),--verbose,) $(if $(TEST_MODE),--test-mode,)

fail2ban-status:
	@echo "$(MAGENTA)$(BOLD)ℹ️ Checking Fail2ban Status...$(RESET)"
	@if command -v fail2ban-server &> /dev/null && systemctl is-active --quiet fail2ban; then \
		echo "$(GREEN)✅ Fail2ban is installed and running$(RESET)"; \
		if [ -f "/opt/agency_stack/clients/$(CLIENT_ID)/fail2ban/fail2ban-status.sh" ]; then \
			sudo /opt/agency_stack/clients/$(CLIENT_ID)/fail2ban/fail2ban-status.sh; \
		else \
			echo "$(CYAN)Active jails:$(RESET)"; \
			sudo fail2ban-client status | grep -v "Status:" | grep ALLOW; \
		fi; \
	else \
		echo "$(RED)❌ Fail2ban is not running$(RESET)"; \
	fi

fail2ban-logs:
	@echo "$(MAGENTA)$(BOLD)📜 Viewing Fail2ban Logs...$(RESET)"
	@if [ -f "/var/log/fail2ban.log" ]; then \
		echo "$(CYAN)Recent Fail2ban actions:$(RESET)"; \
		sudo grep "Ban\|Unban" /var/log/fail2ban.log | tail -n 20; \
		echo ""; \
		echo "$(CYAN)For installation logs, use:$(RESET)"; \
		echo "cat /var/log/agency_stack/components/fail2ban.log"; \
	else \
		echo "$(YELLOW)Fail2ban logs not found.$(RESET)"; \
		journalctl -u fail2ban 2>/dev/null; \
	fi

fail2ban-restart:
	@echo "$(MAGENTA)$(BOLD)🔄 Restarting Fail2ban Service...$(RESET)"
	@if systemctl is-active fail2ban &> /dev/null; then \
		sudo systemctl restart fail2ban; \
		echo "$(GREEN)✅ Fail2ban service restarted$(RESET)"; \
	else \
		echo "$(RED)❌ Fail2ban service is not running$(RESET)"; \
		sudo systemctl start fail2ban; \
		echo "$(GREEN)✅ Fail2ban service started$(RESET)"; \
	fi

# Security
security: validate
	@echo "$(MAGENTA)$(BOLD)🔒 Installing Security Hardening...$(RESET)"
	@sudo $(SCRIPTS_DIR)/components/install_security.sh --domain $(DOMAIN) --admin-email $(ADMIN_EMAIL) $(if $(CLIENT_ID),--client-id $(CLIENT_ID),) $(if $(FORCE),--force,) $(if $(WITH_DEPS),--with-deps,) $(if $(VERBOSE),--verbose,) $(if $(TEST_MODE),--test-mode,)

security-status:
	@echo "$(MAGENTA)$(BOLD)ℹ️ Checking Security Status...$(RESET)"
	@if [ -f "/opt/agency_stack/security/.installed_ok" ]; then \
		echo "$(GREEN)✅ Security hardening is installed$(RESET)"; \
		if command -v ufw &> /dev/null && ufw status | grep -q "Status: active"; then \
			echo "$(GREEN)✅ Firewall (UFW) is active$(RESET)"; \
			echo "$(CYAN)Allowed ports:$(RESET)"; \
			ufw status | grep -v "Status:" | grep ALLOW; \
		else \
			echo "$(RED)❌ Firewall (UFW) is not active$(RESET)"; \
		fi; \
		if [ -f "/etc/ssh/sshd_config.d/00-hardened.conf" ]; then \
			echo "$(GREEN)✅ SSH hardening is applied$(RESET)"; \
		else \
			echo "$(YELLOW)⚠️ SSH hardening is not applied$(RESET)"; \
		fi; \
		if [ -f "/etc/apt/apt.conf.d/50unattended-upgrades" ]; then \
			echo "$(GREEN)✅ Automatic security updates are configured$(RESET)"; \
		else \
			echo "$(YELLOW)⚠️ Automatic security updates are not configured$(RESET)"; \
		fi; \
	else \
		echo "$(RED)❌ Security hardening is not installed$(RESET)"; \
		echo "$(CYAN)Install with: make security$(RESET)"; \
	fi

security-logs:
	@echo "$(MAGENTA)$(BOLD)📜 Viewing Security Logs...$(RESET)"
	@if [ -f "/var/log/agency_stack/components/security.log" ]; then \
		cat /var/log/agency_stack/components/security.log | tail -n 30; \
		echo ""; \
		echo "$(CYAN)For security audit logs, use:$(RESET)"; \
		if [ -d "/opt/agency_stack/clients/$(CLIENT_ID)/security/audit" ]; then \
			echo "$(CYAN)Available audit logs:$(RESET)"; \
			ls -lt /opt/agency_stack/clients/$(CLIENT_ID)/security/audit/ | head -n 5; \
			echo ""; \
			if [ -f "/opt/agency_stack/clients/$(CLIENT_ID)/security/audit/latest-audit.log" ]; then \
				echo "$(CYAN)Latest audit summary:$(RESET)"; \
				head -n 20 /opt/agency_stack/clients/$(CLIENT_ID)/security/audit/latest-audit.log; \
				echo "..."; \
			fi; \
		fi; \
	else \
		echo "$(YELLOW)Security installation logs not found.$(RESET)"; \
	fi

security-restart:
	@echo "$(MAGENTA)$(BOLD)🔄 Running Security Audit...$(RESET)"
	@if [ -f "/opt/agency_stack/clients/$(CLIENT_ID)/security/security-audit.sh" ]; then \
		sudo /opt/agency_stack/clients/$(CLIENT_ID)/security/security-audit.sh; \
		echo "$(GREEN)✅ Security audit completed$(RESET)"; \
		echo "$(CYAN)View the full report at: /opt/agency_stack/clients/$(CLIENT_ID)/security/audit/latest-audit.log$(RESET)"; \
	else \
		echo "$(RED)❌ Security audit script not found. Is Security component installed?$(RESET)"; \
		echo "$(CYAN)Install with: make security$(RESET)"; \
	fi

# Dashboard Component
dashboard: validate
	@echo "$(MAGENTA)$(BOLD)🚀 Installing AgencyStack Next.js Dashboard...$(RESET)"
	@sudo $(SCRIPTS_DIR)/components/install_dashboard.sh --domain "$(DOMAIN)" --admin-email "$(ADMIN_EMAIL)" $(if $(CLIENT_ID),--client-id "$(CLIENT_ID)",) $(if $(FORCE),--force,) $(if $(WITH_DEPS),--with-deps,) $(if $(VERBOSE),--verbose,)
	@$(MAKE) dashboard-configure-route

dashboard-configure-route:
	@echo "$(MAGENTA)$(BOLD)🔄 Configuring Dashboard Routing with Traefik...$(RESET)"
	@sudo $(SCRIPTS_DIR)/components/configure_dashboard_route.sh --domain $(DOMAIN) $(if $(CLIENT_ID),--client-id $(CLIENT_ID),)

dashboard-status:
	@echo "$(MAGENTA)$(BOLD)ℹ️ Checking Dashboard Status...$(RESET)"
	@if [ -f "/opt/agency_stack/dashboard/.installed_ok" ] || [ -f "/opt/agency_stack/clients/default/dashboard/.installed_ok" ] || [ -f "/opt/agency_stack/clients/${CLIENT_ID}/dashboard/.installed_ok" ]; then \
		echo "Dashboard is installed and ready"; \
		export PATH="/opt/agency_stack/apps/dashboard/node/bin:$$PATH"; \
		if command -v pm2 >/dev/null 2>&1; then \
			if pm2 list | grep -q "agency-stack-dashboard"; then \
				echo "Dashboard service is running"; \
			else \
				echo "Dashboard service is not running"; \
			fi; \
		elif [ -f "/opt/agency_stack/apps/dashboard/node/bin/pm2" ]; then \
			if /opt/agency_stack/apps/dashboard/node/bin/pm2 list | grep -q "agency-stack-dashboard"; then \
				echo "Dashboard service is running"; \
			else \
				echo "Dashboard service is not running"; \
			fi; \
		else \
			echo "PM2 not found in path or project directory"; \
		fi; \
		DOMAIN_TO_USE="$${DOMAIN:-proto001.alpha.nerdofmouth.com}"; \
		echo "Dashboard URL: https://$${DOMAIN_TO_USE}/dashboard"; \
	else \
		echo "Dashboard is not installed"; \
		echo "Install with: make dashboard DOMAIN=$(DOMAIN)"; \
	fi

dashboard-logs:
	@echo "$(MAGENTA)$(BOLD)📋 Viewing Dashboard Logs...$(RESET)"
	@if [ -f "/var/log/agency_stack/components/dashboard-out.log" ]; then \
		tail -n 50 /var/log/agency_stack/components/dashboard-out.log; \
	elif [ -f "/var/log/agency_stack/components/dashboard.log" ]; then \
		tail -n 50 /var/log/agency_stack/components/dashboard.log; \
	else \
		echo "$(RED)No dashboard logs found$(RESET)"; \
	fi

dashboard-restart:
	@echo "$(MAGENTA)$(BOLD)🔄 Restarting Dashboard...$(RESET)"
	@if [ -f "/opt/agency_stack/dashboard/.installed_ok" ] || [ -f "/opt/agency_stack/clients/default/dashboard/.installed_ok" ] || [ -f "/opt/agency_stack/clients/${CLIENT_ID}/dashboard/.installed_ok" ]; then \
		if [ -d "/opt/agency_stack/apps/dashboard/node" ]; then \
			export PATH="/opt/agency_stack/apps/dashboard/node/bin:$$PATH"; \
			if [ -f "/opt/agency_stack/apps/dashboard/node/bin/pm2" ]; then \
				/opt/agency_stack/apps/dashboard/node/bin/pm2 restart agency-stack-dashboard || \
				/opt/agency_stack/apps/dashboard/node/bin/pm2 start --name agency-stack-dashboard --max-memory-restart 250M --exp-backoff-restart-delay=100 npm -- start; \
				echo "Dashboard service $(GREEN)started with pm2$(RESET)"; \
			else \
				# Try with global pm2 as fallback \
				pm2 restart agency-stack-dashboard 2>/dev/null || \
				pm2 start --name agency-stack-dashboard --max-memory-restart 250M --exp-backoff-restart-delay=100 npm -- start; \
				echo "Dashboard service $(GREEN)started with global pm2$(RESET)"; \
			fi; \
		else \
			echo "$(RED)Dashboard installation not found. Is Dashboard installed?$(RESET)"; \
			echo "$(CYAN)Install with: make dashboard DOMAIN=$(DOMAIN)$(RESET)"; \
		fi; \
	else \
		echo "$(RED)Dashboard is not installed$(RESET)"; \
		echo "$(CYAN)Install with: make dashboard DOMAIN=$(DOMAIN)$(RESET)"; \
	fi

# Demo Core Logs
# Views logs from all demo core components
demo-core-logs:
	@echo "$(MAGENTA)$(BOLD)📋 AgencyStack Demo Core Components Logs:$(RESET)"
	@echo "$(CYAN)Viewing recent logs from all demo components...$(RESET)"
	@echo ""
	
	@for component in docker traefik keycloak fail2ban mailu chatwoot voip prometheus grafana posthog wordpress peertube builderio gitea droneci calcom erpnext documenso focalboard; do \
		echo "$(YELLOW)📄 $$component logs:$(RESET)"; \
		$(MAKE) $$component-logs 2>/dev/null || echo "$(RED)No logs available for $$component$(RESET)"; \
		echo ""; \
	done
	
	@echo "$(GREEN)$(BOLD)✅ Logs Display Complete!$(RESET)"
	@echo "$(CYAN)For detailed logs, use 'make <component>-logs' for specific components.$(RESET)"

# Bolt DIY
bolt-diy: validate
	@echo "⚡ Installing Bolt DIY..."
	@sudo $(SCRIPTS_DIR)/components/install_bolt_diy.sh --domain $(DOMAIN) --admin-email $(ADMIN_EMAIL) $(if $(CLIENT_ID),--client-id $(CLIENT_ID),) $(if $(FORCE),--force,) $(if $(WITH_DEPS),--with-deps,) $(if $(VERBOSE),--verbose,)

bolt-diy-status:
	@echo "ℹ️ Checking Bolt DIY Status..."
	@if [ -n "$(CLIENT_ID)" ]; then \
		BOLT_CONTAINER="$(CLIENT_ID)_bolt_diy"; \
	else \
		BOLT_CONTAINER="bolt_diy"; \
	fi; \
	if docker ps -f name=$$BOLT_CONTAINER | grep -q $$BOLT_CONTAINER; then \
		echo "$(GREEN)Bolt DIY is running$(RESET)"; \
	else \
		echo "$(RED)Bolt DIY is not running$(RESET)"; \
	fi

bolt-diy-logs:
	@echo "📜 Viewing Bolt DIY Logs..."
	@if [ -f "/var/log/agency_stack/components/bolt_diy.log" ]; then \
		tail -n 50 "/var/log/agency_stack/components/bolt_diy.log"; \
	else \
		echo "$(YELLOW)No Bolt DIY logs found$(RESET)"; \
	fi

bolt-diy-restart:
	@echo "🔄 Restarting Bolt DIY..."
	@if [ -f "$(SCRIPTS_DIR)/components/restart_bolt_diy.sh" ]; then \
		$(SCRIPTS_DIR)/components/restart_bolt_diy.sh; \
	else \
		echo "Restart script not found. Trying standard methods..."; \
		if [ -n "$(CLIENT_ID)" ]; then \
			systemctl restart $(CLIENT_ID)-bolt-diy; \
		else \
			systemctl restart bolt-diy; \
		fi; \
	fi

# Archon
archon: validate
	@echo "🧠 Installing Archon..."
	@sudo $(SCRIPTS_DIR)/components/install_archon.sh --domain $(DOMAIN) --admin-email $(ADMIN_EMAIL) $(if $(CLIENT_ID),--client-id $(CLIENT_ID),) $(if $(FORCE),--force,) $(if $(WITH_DEPS),--with-deps,) $(if $(VERBOSE),--verbose,)

archon-status:
	@echo "ℹ️ Checking Archon Status..."
	@if [ -n "$(CLIENT_ID)" ]; then \
		ARCHON_CONTAINER="$(CLIENT_ID)_archon"; \
	else \
		ARCHON_CONTAINER="archon"; \
	fi; \
	if docker ps -f name=$$ARCHON_CONTAINER | grep -q $$ARCHON_CONTAINER; then \
		echo "$(GREEN)Archon is running$(RESET)"; \
	else \
		echo "$(RED)Archon is not running$(RESET)"; \
	fi

archon-logs:
	@echo "📜 Viewing Archon Logs..."
	@if [ -f "/var/log/agency_stack/components/archon.log" ]; then \
		tail -n 50 "/var/log/agency_stack/components/archon.log"; \
	else \
		echo "$(YELLOW)No Archon logs found$(RESET)"; \
	fi

archon-restart:
	@echo "🔄 Restarting Archon..."
	@if [ -f "$(SCRIPTS_DIR)/components/restart_archon.sh" ]; then \
		$(SCRIPTS_DIR)/components/restart_archon.sh; \
	else \
		echo "Restart script not found. Trying standard methods..."; \
		docker-compose -f "/opt/agency_stack/clients/$(CLIENT_ID)/archon/docker-compose.yml" restart; \
	fi

# Database Components
# ------------------------------------------------------------------------------

pgvector:
	@echo "$(MAGENTA)$(BOLD)🔍 Installing pgvector...$(RESET)"
	@read -p "$(YELLOW)Enter domain:$(RESET) " DOMAIN; \
	read -p "$(YELLOW)Enter admin email:$(RESET) " ADMIN_EMAIL; \
	read -p "$(YELLOW)Enter client ID (optional):$(RESET) " CLIENT_ID; \
	sudo $(SCRIPTS_DIR)/components/install_pgvector.sh --domain $$DOMAIN --admin-email $$ADMIN_EMAIL $(if $$CLIENT_ID,--client-id $$CLIENT_ID,) $(if $(FORCE),--force,) $(if $(WITH_DEPS),--with-deps,) $(if $(VERBOSE),--verbose,)

pgvector-status:
	@echo "$(MAGENTA)$(BOLD)ℹ️ Checking pgvector status...$(RESET)"
	@CLIENT_ID=$${CLIENT_ID:-default}; \
	INSTALL_DIR="/opt/agency_stack/clients/$${CLIENT_ID}/pgvector"; \
	if [ -f "$${INSTALL_DIR}/.installed" ]; then \
		echo "✅ pgvector is installed for client $${CLIENT_ID}"; \
		VERSION=$$(cat "$${INSTALL_DIR}/.version" 2>/dev/null || echo "unknown"); \
		echo "📊 Version: $${VERSION}"; \
		docker exec postgres-$${CLIENT_ID} psql -U postgres -c "SELECT extversion FROM pg_extension WHERE extname='vector'" || echo "⚠️ Extension not installed or error occurred"; \
	else \
		echo "❌ pgvector is not installed for client $${CLIENT_ID}"; \
	fi

pgvector-logs:
	@echo "$(MAGENTA)$(BOLD)📜 Viewing pgvector logs...$(RESET)"
	@CLIENT_ID=$${CLIENT_ID:-default}; \
	sudo cat /var/log/agency_stack/components/pgvector.log || echo "No logs found"

pgvector-restart:
	@echo "$(MAGENTA)$(BOLD)🔄 Restarting pgvector...$(RESET)"
	@CLIENT_ID=$${CLIENT_ID:-default}; \
	echo "⚠️ pgvector is an extension of PostgreSQL. Restarting database..."; \
	docker restart postgres-$${CLIENT_ID} || echo "Failed to restart PostgreSQL for client $${CLIENT_ID}"

pgvector-test:
	@echo "$(MAGENTA)$(BOLD)🧪 Testing pgvector functionality...$(RESET)"
	@CLIENT_ID=$${CLIENT_ID:-default}; \
	INSTALL_DIR="/opt/agency_stack/clients/$${CLIENT_ID}/pgvector"; \
	if [ -d "$${INSTALL_DIR}/samples" ]; then \
		read -p "$(YELLOW)This will install Python dependencies. Continue? [y/N]$(RESET) " CONFIRM; \
		if [[ $$CONFIRM =~ ^[Yy] ]]; then \
			cd "$${INSTALL_DIR}/samples" && ./run_example.sh; \
		else \
			echo "Test cancelled"; \
		fi \
	else \
		echo "❌ Sample code not found. Check installation."; \
	fi

pgvector-test:
	@echo "$(MAGENTA)$(BOLD)🧪 Testing pgvector functionality...$(RESET)"
	@CLIENT_ID=$${CLIENT_ID:-default}; \
	INSTALL_DIR="/opt/agency_stack/clients/$${CLIENT_ID}/pgvector"; \
	if [ -f "$${INSTALL_DIR}/.installed" ]; then \
		echo "🔍 Testing pgvector extension in PostgreSQL..."; \
		docker exec postgres-$${CLIENT_ID} psql -U postgres -d vectordb -c "CREATE TABLE IF NOT EXISTS vector_test_simple (id serial PRIMARY KEY, embedding vector(3)); INSERT INTO vector_test_simple (embedding) VALUES ('[1,2,3]'), ('[4,5,6]'); SELECT * FROM vector_test_simple; SELECT 'Test successful: Vector operations working correctly' AS status;" || { echo "❌ Test failed"; exit 1; }; \
		echo "✅ Test completed successfully"; \
	else \
		echo "❌ pgvector is not installed. Please run 'make pgvector' first."; \
		exit 1; \
	fi

dashboard-direct:
	@echo "$(MAGENTA)$(BOLD)🔗 Opening dashboard via direct access...$(RESET)"
	@SERVER_IP=$$(hostname -I | awk '{print $$1}'); \
	echo "$(CYAN)Dashboard Direct Access URLs:$(RESET)"; \
	echo "$(GREEN)Main:       http://$${SERVER_IP}:3001$(RESET)"; \
	echo "$(GREEN)Fallback:   http://$${SERVER_IP}:8080$(RESET)"; \
	echo "$(GREEN)Guaranteed: http://$${SERVER_IP}:8888$(RESET)"; \
	xdg-open "http://$${SERVER_IP}:8888" 2>/dev/null || echo "$(YELLOW)No browser available. Access manually using the URLs above.$(RESET)"

dashboard-access:
	@echo "$(MAGENTA)$(BOLD)🔧 Installing comprehensive dashboard access...$(RESET)"
	@read -p "$(YELLOW)Enter domain (default: $${DOMAIN:-proto001.alpha.nerdofmouth.com}):$(RESET) " DOMAIN_INPUT; \
	DOMAIN="$${DOMAIN_INPUT:-$${DOMAIN:-proto001.alpha.nerdofmouth.com}}"; \
	read -p "$(YELLOW)Enter client ID (default: default):$(RESET) " CLIENT_ID_INPUT; \
	CLIENT_ID="$${CLIENT_ID_INPUT:-default}"; \
	sudo $(SCRIPTS_DIR)/components/install_dashboard_access.sh --domain "$${DOMAIN}" --client-id "$${CLIENT_ID}" $(if $(FORCE),--force,)

dashboard-check:
	@echo "$(MAGENTA)$(BOLD)🔍 Checking dashboard access methods...$(RESET)"
	@read -p "$(YELLOW)Enter domain (default: $${DOMAIN:-proto001.alpha.nerdofmouth.com}):$(RESET) " DOMAIN_INPUT; \
	DOMAIN="$${DOMAIN_INPUT:-$${DOMAIN:-proto001.alpha.nerdofmouth.com}}"; \
	read -p "$(YELLOW)Enter client ID (default: default):$(RESET) " CLIENT_ID_INPUT; \
	CLIENT_ID="$${CLIENT_ID_INPUT:-default}"; \
	sudo $(SCRIPTS_DIR)/utils/dashboard_dns_helper.sh --domain "$${DOMAIN}" --client-id "$${CLIENT_ID}" $(if $(VERBOSE),--verbose,)

dashboard-fix:
	@echo "$(MAGENTA)$(BOLD)🛠️ Fixing dashboard access issues...$(RESET)"
	@read -p "$(YELLOW)Enter domain (default: $${DOMAIN:-proto001.alpha.nerdofmouth.com}):$(RESET) " DOMAIN_INPUT; \
	DOMAIN="$${DOMAIN_INPUT:-$${DOMAIN:-proto001.alpha.nerdofmouth.com}}"; \
	read -p "$(YELLOW)Enter client ID (default: default):$(RESET) " CLIENT_ID_INPUT; \
	CLIENT_ID="$${CLIENT_ID_INPUT:-default}"; \
	sudo $(SCRIPTS_DIR)/utils/dashboard_dns_helper.sh --domain "$${DOMAIN}" --client-id "$${CLIENT_ID}" --fix $(if $(VERBOSE),--verbose,)

# Fix Traefik ports for standard HTTP/HTTPS access
traefik-fix-ports:
	@echo "$(MAGENTA)$(BOLD)🛠️ Fixing Traefik ports for standard HTTP/HTTPS access...$(RESET)"
	@read -p "$(YELLOW)Enter domain (default: $${DOMAIN:-proto001.alpha.nerdofmouth.com}):$(RESET) " DOMAIN_INPUT; \
	DOMAIN="$${DOMAIN_INPUT:-$${DOMAIN:-proto001.alpha.nerdofmouth.com}}"; \
	read -p "$(YELLOW)Enter client ID (default: default):$(RESET) " CLIENT_ID_INPUT; \
	CLIENT_ID="$${CLIENT_ID_INPUT:-default}"; \
	sudo $(SCRIPTS_DIR)/components/fix_traefik_ports.sh --domain "$${DOMAIN}" --client-id "$${CLIENT_ID}" $(if $(FORCE),--force,) $(if $(VERBOSE),--verbose,)

# Check Traefik port configuration
traefik-check-ports:
	@echo "$(MAGENTA)$(BOLD)🔍 Checking Traefik port configuration...$(RESET)"
	@read -p "$(YELLOW)Enter domain (default: $${DOMAIN:-proto001.alpha.nerdofmouth.com}):$(RESET) " DOMAIN_INPUT; \
	DOMAIN="$${DOMAIN_INPUT:-$${DOMAIN:-proto001.alpha.nerdofmouth.com}}"; \
	read -p "$(YELLOW)Enter client ID (default: default):$(RESET) " CLIENT_ID_INPUT; \
	CLIENT_ID="$${CLIENT_ID_INPUT:-default}"; \
	sudo $(SCRIPTS_DIR)/components/fix_traefik_ports.sh --domain "$${DOMAIN}" --client-id "$${CLIENT_ID}" --check-only $(if $(VERBOSE),--verbose,)

<<<<<<< HEAD
dashboard-fix:
	@echo "$(MAGENTA)$(BOLD)ℹ️ Dashboard FQDN access is now integrated into the core installation$(RESET)"
	@echo "$(YELLOW)This target is maintained for backward compatibility$(RESET)"
	@echo "$(CYAN)To properly configure dashboard access, run:$(RESET)"
	@echo "  make dashboard DOMAIN=yourdomain.com"
	@echo ""
	@echo "$(YELLOW)Running diagnostics to verify current configuration...$(RESET)"
	@read -p "Enter domain [$(DOMAIN)]: " DOMAIN_INPUT; \
	DOMAIN="$${DOMAIN_INPUT:-$(DOMAIN)}"; \
	read -p "Enter client ID [default]: " CLIENT_ID_INPUT; \
	CLIENT_ID="$${CLIENT_ID_INPUT:-default}"; \
	echo ""; \
	echo "$(MAGENTA)$(BOLD)🔍 Checking dashboard access configuration...$(RESET)"; \
	# Check if Traefik routes exist
	TRAEFIK_DIR="/opt/agency_stack/clients/$${CLIENT_ID}/traefik"; \
	DASHBOARD_ROUTE="$${TRAEFIK_DIR}/config/dynamic/dashboard-route.yml"; \
	if [ -f "$${DASHBOARD_ROUTE}" ]; then \
		echo "$(GREEN)✅ Dashboard routes are configured in Traefik$(RESET)"; \
		echo "$(CYAN)Route file: $${DASHBOARD_ROUTE}$(RESET)"; \
	else \
		echo "$(RED)❌ Dashboard routes not found in Traefik configuration$(RESET)"; \
		echo "$(YELLOW)Would you like to configure dashboard access now? [y/N]$(RESET)"; \
		read -p "" CONFIGURE; \
		if [[ $$CONFIGURE =~ ^[Yy] ]]; then \
			sudo $(SCRIPTS_DIR)/components/install_dashboard.sh --domain "$${DOMAIN}" --client-id "$${CLIENT_ID}" --configure-only; \
		fi; \
	fi; \
	# Check if dashboard is accessible
	SERVER_IP=$$(hostname -I | awk '{print $$1}'); \
	echo ""; \
	echo "$(MAGENTA)$(BOLD)Dashboard access URLs:$(RESET)"; \
	echo "$(CYAN)1. HTTP FQDN (Root):       http://$${DOMAIN}$(RESET)"; \
	echo "$(CYAN)2. HTTP FQDN (Path):       http://$${DOMAIN}/dashboard$(RESET)"; \
	echo "$(CYAN)3. Direct IP:              http://$${SERVER_IP}:3001$(RESET)"

traefik-fix-ports:
	@echo "$(MAGENTA)$(BOLD)ℹ️ Traefik port configuration is now integrated into the core installation$(RESET)"
	@echo "$(YELLOW)This target is maintained for backward compatibility$(RESET)"
	@echo "$(CYAN)To properly configure Traefik with ports 80/443, run:$(RESET)"
	@echo "  make traefik DOMAIN=yourdomain.com ADMIN_EMAIL=admin@example.com"
	@echo ""
	@echo "$(YELLOW)Running diagnostics to verify current configuration...$(RESET)"
	@read -p "Enter domain [$(DOMAIN)]: " DOMAIN_INPUT; \
	DOMAIN="$${DOMAIN_INPUT:-$(DOMAIN)}"; \
	read -p "Enter client ID [default]: " CLIENT_ID_INPUT; \
	CLIENT_ID="$${CLIENT_ID_INPUT:-default}"; \
	echo ""; \
	sudo $(SCRIPTS_DIR)/components/install_traefik.sh --domain "$${DOMAIN}" --client-id "$${CLIENT_ID}" --check-ports-only --diag-level verbose

traefik-check-ports:
	@echo "$(MAGENTA)$(BOLD)🔍 Checking Traefik port configuration...$(RESET)"
	@read -p "Enter domain [$(DOMAIN)]: " DOMAIN_INPUT; \
	DOMAIN="$${DOMAIN_INPUT:-$(DOMAIN)}"; \
	read -p "Enter client ID [default]: " CLIENT_ID_INPUT; \
	CLIENT_ID="$${CLIENT_ID_INPUT:-default}"; \
	echo ""; \
	sudo $(SCRIPTS_DIR)/components/install_traefik.sh --domain "$${DOMAIN}" --client-id "$${CLIENT_ID}" --check-ports-only --diag-level verbose
=======
# Auto-generated target for keycloak
keycloak:
	@echo "🔑 Installing Keycloak SSO & Identity provider..."
	@sudo $(SCRIPTS_DIR)/components/install_keycloak.sh --domain $(DOMAIN) --admin-email $(ADMIN_EMAIL) $(if $(CLIENT_ID),--client-id $(CLIENT_ID),) $(if $(FORCE),--force,) $(if $(WITH_DEPS),--with-deps,) $(if $(VERBOSE),--verbose,)

# Auto-generated target for keycloak
keycloak-status:
	@echo "🔍 Checking Keycloak status..."
	@sudo docker ps --format "table {{.Names}}\t{{.Status}}\t{{.Ports}}" | grep -E "keycloak|postgres"

# Auto-generated target for keycloak
keycloak-logs:
	@echo "📋 Viewing Keycloak logs..."
	@sudo docker logs --tail=100 -f keycloak_$(subst .,_,$(DOMAIN))

# Auto-generated target for keycloak
keycloak-restart:
	@echo "🔄 Restarting Keycloak services..."
	@cd /opt/agency_stack/keycloak/$(DOMAIN) && sudo docker-compose restart

# SSO Integration targets
sso-integrate:
	@echo "🔒 Integrating component with Keycloak SSO..."
	@if [ -z "$(COMPONENT)" ]; then \
		echo "Error: COMPONENT parameter is required. Usage: make sso-integrate COMPONENT=name FRAMEWORK=nodejs COMPONENT_URL=https://example.com"; \
		exit 1; \
	fi
	@if [ -z "$(FRAMEWORK)" ]; then \
		echo "Error: FRAMEWORK parameter is required. Valid options: nodejs, python, docker"; \
		exit 1; \
	fi
	@if [ -z "$(COMPONENT_URL)" ]; then \
		echo "Error: COMPONENT_URL parameter is required."; \
		exit 1; \
	fi
	@sudo $(SCRIPTS_DIR)/components/implement_sso_integration.sh --domain $(DOMAIN) --admin-email $(ADMIN_EMAIL) --client-id $(CLIENT_ID) --component $(COMPONENT) --framework $(FRAMEWORK) --component-url $(COMPONENT_URL) $(if $(FORCE),--force,) $(if $(VERBOSE),--verbose,)

sso-status:
	@echo "🔍 Checking SSO integration status for components..."
	@echo "Components with SSO enabled:"
	@grep -B 5 -A 3 '"sso": true' $(CONFIG_DIR)/registry/component_registry.json | grep '"name":' | awk -F'"' '{print $$4}' | sort | uniq
	@echo ""
	@echo "Components with SSO configured:"
	@grep -B 10 -A 3 '"sso_configured": true' $(CONFIG_DIR)/registry/component_registry.json 2>/dev/null | grep '"name":' | awk -F'"' '{print $$4}' | sort | uniq || echo "None configured yet"

# Add SSO integration for specific components
%-sso:
	@echo "🔒 Integrating $(subst -sso,,$@) with Keycloak SSO..."
	@component=$(subst -sso,,$@); \
	if grep -q "\"name\": \"$$component\"" $(CONFIG_DIR)/registry/component_registry.json && grep -q -A 20 "\"name\": \"$$component\"" $(CONFIG_DIR)/registry/component_registry.json | grep -q "\"sso\": true"; then \
		framework="docker"; \
		if [ "$$component" = "peertube" ] || [ "$$component" = "gitea" ] || [ "$$component" = "n8n" ]; then framework="nodejs"; fi; \
		if [ "$$component" = "django" ] || [ "$$component" = "grafana" ]; then framework="python"; fi; \
		$(MAKE) sso-integrate COMPONENT=$$component FRAMEWORK=$$framework COMPONENT_URL=https://$$component.$(DOMAIN); \
	else \
		echo "Component $$component does not exist or is not SSO-enabled in the registry"; \
		exit 1; \
	fi

# Implement SSO for all components marked with sso: true
sso-integrate-all:
	@echo "🔒 Integrating all SSO-enabled components with Keycloak..."
	@for component in $$(grep -B 5 -A 3 '"sso": true' $(CONFIG_DIR)/registry/component_registry.json | grep '"name":' | awk -F'"' '{print $$4}' | sort | uniq); do \
		echo "Integrating $$component..."; \
		framework="docker"; \
		if [ "$$component" = "peertube" ] || [ "$$component" = "gitea" ] || [ "$$component" = "n8n" ]; then framework="nodejs"; fi; \
		if [ "$$component" = "django" ] || [ "$$component" = "grafana" ]; then framework="python"; fi; \
		$(MAKE) sso-integrate COMPONENT=$$component FRAMEWORK=$$framework COMPONENT_URL=https://$$component.$(DOMAIN) || true; \
		echo ""; \
	done
>>>>>>> 77b77a08
<|MERGE_RESOLUTION|>--- conflicted
+++ resolved
@@ -19,7 +19,7 @@
 CYAN := $(shell tput setaf 6)
 RESET := $(shell tput sgr0)
 
-.PHONY: help install update client test-env clean backup stack-info talknerdy rootofmouth buddy-init buddy-monitor drone-setup generate-buddy-keys start-buddy-system enable-monitoring mailu-setup mailu-test-email logs health-check verify-dns setup-log-rotation monitoring-setup config-snapshot config-rollback config-diff verify-backup setup-cron test-alert integrate-keycloak test-operations motd audit integrate-components dashboard dashboard-refresh dashboard-enable dashboard-update dashboard-open dashboard-direct integrate-sso integrate-email integrate-monitoring integrate-data-bridge detect-ports remap-ports scan-ports setup-cronjobs view-alerts log-summary create-client setup-roles security-audit security-fix rotate-secrets setup-log-segmentation verify-certs verify-auth multi-tenancy-status install-wordpress install-erpnext install-posthog install-voip install-mailu install-grafana install-loki install-prometheus install-keycloak install-infrastructure install-security-infrastructure install-multi-tenancy validate validate-report peertube peertube-sso peertube-with-deps peertube-reinstall peertube-status peertube-logs peertube-stop peertube-start peertube-restart demo-core demo-core-clean demo-core-status demo-core-logs
+.PHONY: help install update client test-env clean backup stack-info talknerdy rootofmouth buddy-init buddy-monitor drone-setup generate-buddy-keys start-buddy-system enable-monitoring mailu-setup mailu-test-email logs health-check verify-dns setup-log-rotation monitoring-setup config-snapshot config-rollback config-diff verify-backup setup-cron test-alert integrate-keycloak test-operations motd audit integrate-components dashboard dashboard-refresh dashboard-enable dashboard-update dashboard-open integrate-sso integrate-email integrate-monitoring integrate-data-bridge detect-ports remap-ports scan-ports setup-cronjobs view-alerts log-summary create-client setup-roles security-audit security-fix rotate-secrets setup-log-segmentation verify-certs verify-auth multi-tenancy-status install-wordpress install-erpnext install-posthog install-voip install-mailu install-grafana install-loki install-prometheus install-keycloak install-infrastructure install-security-infrastructure install-multi-tenancy validate validate-report peertube peertube-sso peertube-with-deps peertube-reinstall peertube-status peertube-logs peertube-stop peertube-start peertube-restart demo-core demo-core-clean demo-core-status demo-core-logs
 
 # Default target
 help:
@@ -58,12 +58,11 @@
 	@echo "  $(BOLD)make motd$(RESET)             Generate server message of the day"
 	@echo "  $(BOLD)make audit$(RESET)            Audit running components and system status"
 	@echo "  $(BOLD)make integrate-components$(RESET) Integrate AgencyStack components"
-	@echo "  $(BOLD)make dashboard-legacy$(RESET)        Open AgencyStack dashboard"
+	@echo "  $(BOLD)make dashboard$(RESET)        Open AgencyStack dashboard"
 	@echo "  $(BOLD)make dashboard-refresh$(RESET) Refresh AgencyStack dashboard"
 	@echo "  $(BOLD)make dashboard-enable$(RESET) Enable AgencyStack dashboard"
 	@echo "  $(BOLD)make dashboard-update$(RESET) Update AgencyStack dashboard data"
 	@echo "  $(BOLD)make dashboard-open$(RESET)   Open AgencyStack dashboard in browser"
-	@echo "  $(BOLD)make dashboard-direct$(RESET) Open AgencyStack dashboard via direct IP address"
 	@echo "  $(BOLD)make integrate-sso$(RESET)    Integrate Single Sign-On for AgencyStack components"
 	@echo "  $(BOLD)make integrate-email$(RESET)  Integrate Email systems for AgencyStack components"
 	@echo "  $(BOLD)make integrate-monitoring$(RESET) Integrate Monitoring for AgencyStack components"
@@ -121,17 +120,8 @@
 	@echo "  $(BOLD)make peertube-restart$(RESET)         Restart PeerTube"
 	@echo "  $(BOLD)make peertube-upgrade$(RESET)         Upgrade PeerTube to v7.0"
 
-# Pre-flight installation verification
-preflight-check:
-	@echo "$(MAGENTA)$(BOLD)🔍 Performing pre-installation checklist verification...$(RESET)"
-	@$(SCRIPTS_DIR)/components/preflight_check.sh $(if $(DOMAIN),--domain "$(DOMAIN)",) $(if $(INTERACTIVE),--interactive,) $(if $(SKIP_PORTS),--skip-ports,) $(if $(SKIP_DNS),--skip-dns,) $(if $(SKIP_SYSTEM),--skip-system,) $(if $(SKIP_NETWORK),--skip-network,) $(if $(SKIP_SSH),--skip-ssh,)
-	@if [ -f "$(REPO_ROOT)/pre_installation_report.md" ]; then \
-		echo "$(CYAN)Pre-installation report generated at: $(REPO_ROOT)/pre_installation_report.md$(RESET)"; \
-		grep -A2 "^## Summary" "$(REPO_ROOT)/pre_installation_report.md" | grep -v "^##"; \
-	fi
-
 # Install AgencyStack
-install: preflight-check validate
+install: validate
 	@echo "🔧 Installing AgencyStack..."
 	@sudo $(SCRIPTS_DIR)/install.sh
 
@@ -349,7 +339,7 @@
 	@sudo bash $(SCRIPTS_DIR)/integrate_components.sh --type=data-bridge
 
 # Open AgencyStack dashboard
-dashboard-legacy:
+dashboard:
 	@echo "📊 Opening AgencyStack dashboard..."
 	@sudo bash $(SCRIPTS_DIR)/dashboard.sh
 
@@ -368,25 +358,7 @@
 	@echo "🔄 Updating AgencyStack dashboard data..."
 	@sudo bash $(SCRIPTS_DIR)/dashboard/update_dashboard_data.sh
 
-# Directly open dashboard via IP address (bypassing DNS)
-dashboard-direct:
-	@echo "$(MAGENTA)$(BOLD)🔌 Opening AgencyStack Dashboard via Direct IP Address...$(RESET)"
-	@if [ -d "/opt/agency_stack/clients/$(CLIENT_ID)/dashboard" ]; then \
-		SERVER_IP=$$(hostname -I | awk '{print $$1}'); \
-		DASHBOARD_PORT=$$(docker ps | grep dashboard | grep -oP '\d+->80' | cut -d'-' -f1 || echo "3001"); \
-		echo "$(GREEN)✅ Dashboard is available at: http://$${SERVER_IP}:$${DASHBOARD_PORT}$(RESET)"; \
-		if command -v xdg-open >/dev/null 2>&1; then \
-			xdg-open "http://$${SERVER_IP}:$${DASHBOARD_PORT}" || echo "$(YELLOW)⚠️ Could not open browser automatically$(RESET)"; \
-		elif command -v open >/dev/null 2>&1; then \
-			open "http://$${SERVER_IP}:$${DASHBOARD_PORT}" || echo "$(YELLOW)⚠️ Could not open browser automatically$(RESET)"; \
-		else \
-			echo "$(YELLOW)⚠️ Could not detect browser. Please open the URL manually.$(RESET)"; \
-		fi; \
-	else \
-		echo "$(RED)❌ Dashboard not installed. Install with: make dashboard$(RESET)"; \
-	fi
-
-# Open AgencyStack dashboard in browser
+# Open dashboard in browser
 dashboard-open:
 	@echo "🌐 Opening AgencyStack dashboard in browser..."
 	@xdg-open http://dashboard.$(shell grep PRIMARY_DOMAIN /opt/agency_stack/config.env 2>/dev/null | cut -d '=' -f2 || echo "localhost")
@@ -464,19 +436,32 @@
 
 security-audit:
 	@echo "🔐 Running security audit..."
-		sudo bash $(SCRIPTS_DIR)/security/audit_stack.sh $(if $(VERBOSE),--verbose,) $(if $(REPORT),--report,)
+		sudo bash $(SCRIPTS_DIR)/security/audit_stack.sh --client-id "$(CLIENT_ID)"; \
+	else \
+		sudo bash $(SCRIPTS_DIR)/security/audit_stack.sh; \
+	fi
 
 security-fix:
 	@echo "🔧 Fixing security issues..."
-		sudo bash $(SCRIPTS_DIR)/security/audit_stack.sh --fix $(if $(VERBOSE),--verbose,) $(if $(REPORT),--report,)
+		sudo bash $(SCRIPTS_DIR)/security/audit_stack.sh --fix --client-id "$(CLIENT_ID)"; \
+	else \
+		sudo bash $(SCRIPTS_DIR)/security/audit_stack.sh --fix; \
+	fi
 
 rotate-secrets:
 	@echo "🔄 Rotating secrets..."
-		sudo bash $(SCRIPTS_DIR)/security/generate_secrets.sh --rotate $(if $(VERBOSE),--verbose,) $(if $(REPORT),--report,)
+		sudo bash $(SCRIPTS_DIR)/security/generate_secrets.sh --rotate --client-id "$(CLIENT_ID)" --service "$(SERVICE)"; \
+		sudo bash $(SCRIPTS_DIR)/security/generate_secrets.sh --rotate --client-id "$(CLIENT_ID)"; \
+	else \
+		sudo bash $(SCRIPTS_DIR)/security/generate_secrets.sh --rotate; \
+	fi
 
 setup-log-segmentation:
 	@echo "📋 Setting up log segmentation..."
-		sudo bash $(SCRIPTS_DIR)/security/setup_log_segmentation.sh $(if $(VERBOSE),--verbose,) $(if $(REPORT),--report,)
+		sudo bash $(SCRIPTS_DIR)/security/setup_log_segmentation.sh --client-id "$(CLIENT_ID)"; \
+	else \
+		sudo bash $(SCRIPTS_DIR)/security/setup_log_segmentation.sh; \
+	fi
 
 verify-certs:
 	@echo "🔒 Verifying TLS certificates..."
@@ -867,26 +852,10 @@
 	read -p "$(YELLOW)Enter client ID (optional):$(RESET) " CLIENT_ID; \
 
 # Keycloak
-keycloak: validate
-	@echo "$(MAGENTA)$(BOLD)🔐 Installing Keycloak Identity Provider...$(RESET)"
+install-keycloak: validate
+	@echo "Installing Keycloak identity provider..."
 	@sudo $(SCRIPTS_DIR)/components/install_keycloak.sh --domain $(DOMAIN) --admin-email $(ADMIN_EMAIL) $(if $(CLIENT_ID),--client-id $(CLIENT_ID),) $(if $(FORCE),--force,) $(if $(WITH_DEPS),--with-deps,) $(if $(VERBOSE),--verbose,)
 
-<<<<<<< HEAD
-keycloak-status:
-	@echo "$(MAGENTA)$(BOLD)🔍 Checking Keycloak Status...$(RESET)"
-	@if [ -f "/opt/agency_stack/clients/$(CLIENT_ID)/keycloak/.installed_ok" ]; then \
-		echo "$(GREEN)✅ Keycloak is installed$(RESET)"; \
-		if docker ps | grep -q "keycloak"; then \
-			echo "$(GREEN)✅ Keycloak container is running$(RESET)"; \
-			docker ps | grep keycloak; \
-		else \
-			echo "$(RED)❌ Keycloak container is not running$(RESET)"; \
-		fi; \
-	else \
-		echo "$(RED)❌ Keycloak is not installed$(RESET)"; \
-		echo "$(CYAN)To install, run: make keycloak$(RESET)"; \
-		exit 1; \
-=======
 keycloak: validate
 	@echo "$(MAGENTA)$(BOLD)🔐 Installing Keycloak SSO & Identity provider...$(RESET)"
 	@sudo $(SCRIPTS_DIR)/components/install_keycloak.sh --domain $(DOMAIN) --admin-email $(ADMIN_EMAIL) $(if $(CLIENT_ID),--client-id $(CLIENT_ID),) $(if $(FORCE),--force,) $(if $(WITH_DEPS),--with-deps,) $(if $(VERBOSE),--verbose,)
@@ -909,40 +878,10 @@
 	else \
 		echo "$(RED)❌ Keycloak is not running$(RESET)"; \
 		echo "$(CYAN)Install with: make keycloak$(RESET)"; \
->>>>>>> 77b77a08
 	fi
 
 keycloak-logs:
 	@echo "$(MAGENTA)$(BOLD)📜 Viewing Keycloak Logs...$(RESET)"
-<<<<<<< HEAD
-	@if [ -f "/var/log/agency_stack/components/keycloak.log" ]; then \
-		echo "$(CYAN)Recent Keycloak installation logs:$(RESET)"; \
-		sudo grep "Keycloak" /var/log/syslog | tail -n 20; \
-		echo ""; \
-		echo "$(CYAN)For container logs, use:$(RESET)"; \
-		echo "docker logs keycloak-$(CLIENT_ID) --tail 50"; \
-	else \
-		echo "$(YELLOW)Keycloak installation logs not found.$(RESET)"; \
-		if docker ps | grep -q "keycloak"; then \
-			echo "$(CYAN)Container logs:$(RESET)"; \
-			docker logs keycloak-$(CLIENT_ID) --tail 20; \
-		fi; \
-	fi
-
-keycloak-restart:
-	@echo "$(MAGENTA)$(BOLD)🔄 Restarting Keycloak...$(RESET)"
-	@if [ -f "/opt/agency_stack/clients/$(CLIENT_ID)/keycloak/.installed_ok" ]; then \
-		docker restart keycloak-$(CLIENT_ID); \
-		echo "$(GREEN)✅ Keycloak has been restarted$(RESET)"; \
-		echo "$(CYAN)Check status with: make keycloak-status$(RESET)"; \
-	else \
-		echo "$(RED)❌ Keycloak is not installed$(RESET)"; \
-		echo "$(CYAN)To install, run: make keycloak$(RESET)"; \
-	fi
-
-# Alias for backward compatibility
-install-keycloak: keycloak
-=======
 	@if [ -n "$(CLIENT_ID)" ]; then \
 		KEYCLOAK_CONTAINER="$(CLIENT_ID)_keycloak"; \
 	else \
@@ -993,7 +932,6 @@
 		echo "$(RED)❌ Keycloak is not running$(RESET)"; \
 		echo "$(CYAN)Install with: make keycloak$(RESET)"; \
 	fi
->>>>>>> 77b77a08
 
 # Core Infrastructure
 install-infrastructure:
@@ -1128,7 +1066,7 @@
 # Drone CI - Continuous Integration and Delivery Platform
 droneci:
 	@echo "Installing Drone CI..."
-	@sudo $(SCRIPTS_DIR)/components/install_droneci.sh --domain $(DOMAIN) $(INSTALL_FLAGS)
+	@sudo $(SCRIPTS_DIR)/components/install_droneci.sh --domain $(DRONECI_DOMAIN) $(INSTALL_FLAGS)
 
 droneci-status:
 	@docker ps -a | grep drone || echo "Drone CI is not running"
@@ -1151,7 +1089,7 @@
 droneci-backup:
 	@echo "Backing up Drone CI data..."
 	@mkdir -p $(BACKUP_DIR)/droneci
-	@$(CONFIG_DIR)/clients/$(CLIENT_ID)/droneci_data/scripts/backup.sh "$(BACKUP_DIR)/droneci"
+	@$(CONFIG_DIR)/clients/$(CLIENT_ID)/droneci_data/scripts/backup.sh $(BACKUP_DIR)/droneci
 	@echo "Backup completed: $(BACKUP_DIR)/droneci/"
 
 droneci-config:
@@ -1570,7 +1508,7 @@
 
 tailscale-logs:
 	@echo "Viewing Tailscale logs..."
-	@if [ -f "/var/log/agency_stack/components/tailscale.log" ]; then \
+	@if [ -f "$(LOG_DIR)/components/tailscale.log" ]; then \
 		echo "$(CYAN)Recent Tailscale actions:$(RESET)"; \
 		sudo grep "Tailscale" /var/log/syslog | tail -n 20; \
 		echo ""; \
@@ -1680,67 +1618,24 @@
 	@exit 1
 
 # Auto-generated target for traefik
-traefik: validate
-	@echo "$(MAGENTA)$(BOLD)🔧 Installing Traefik Reverse Proxy...$(RESET)"
-	@sudo $(SCRIPTS_DIR)/components/install_traefik.sh --domain $(DOMAIN) --admin-email $(ADMIN_EMAIL) $(if $(CLIENT_ID),--client-id $(CLIENT_ID),) $(if $(FORCE),--force,) $(if $(WITH_DEPS),--with-deps,) $(if $(VERBOSE),--verbose,)
-
+traefik:
+	@echo "TODO: Implement traefik"
+	@exit 1
+
+# Auto-generated target for traefik
 traefik-status:
-	@echo "$(MAGENTA)$(BOLD)ℹ️ Checking Traefik Status...$(RESET)"
-	@if [ -f "/opt/agency_stack/clients/$(CLIENT_ID)/traefik/.installed_ok" ]; then \
-		echo "$(GREEN)✅ Traefik is installed$(RESET)"; \
-		if docker ps | grep -q "traefik"; then \
-			echo "$(GREEN)✅ Traefik container is running$(RESET)"; \
-		else \
-			echo "$(RED)❌ Traefik container is not running$(RESET)"; \
-		fi; \
-	else \
-		echo "$(RED)❌ Traefik is not installed$(RESET)"; \
-		echo "$(CYAN)Install with: make traefik$(RESET)"; \
-	fi
-
+	@echo "TODO: Implement traefik-status"
+	@exit 1
+
+# Auto-generated target for traefik
 traefik-logs:
-	@echo "$(MAGENTA)$(BOLD)📜 Viewing Traefik Logs...$(RESET)"
-	@if [ -f "/var/log/agency_stack/components/traefik.log" ]; then \
-		echo "$(CYAN)Recent Traefik actions:$(RESET)"; \
-		sudo grep "Traefik" /var/log/syslog | tail -n 20; \
-		echo ""; \
-		echo "$(CYAN)For installation logs, use:$(RESET)"; \
-		echo "cat /var/log/agency_stack/components/traefik.log"; \
-	else \
-		echo "$(YELLOW)Traefik logs not found.$(RESET)"; \
-		journalctl -u traefik 2>/dev/null; \
-	fi
-
+	@echo "TODO: Implement traefik-logs"
+	@exit 1
+
+# Auto-generated target for traefik
 traefik-restart:
-	@echo "$(MAGENTA)$(BOLD)🔄 Restarting Traefik...$(RESET)"
-	@if [ -f "/opt/agency_stack/clients/$(CLIENT_ID)/traefik/.installed_ok" ]; then \
-		docker restart traefik-$(CLIENT_ID); \
-		echo "$(GREEN)✅ Traefik has been restarted$(RESET)"; \
-		echo "$(CYAN)Check status with: make traefik-status$(RESET)"; \
-	else \
-		echo "$(RED)❌ Traefik is not installed$(RESET)"; \
-		echo "$(CYAN)Install with: make traefik$(RESET)"; \
-	fi
-
-traefik-dns-check:
-	@echo "$(MAGENTA)$(BOLD)🔍 Checking Traefik DNS Configuration...$(RESET)"
-	@if [ -f "/opt/agency_stack/clients/$(CLIENT_ID)/traefik/.installed_ok" ]; then \
-		echo "$(CYAN)Verifying DNS configuration for Traefik...$(RESET)"; \
-		scripts/verify_dns.sh --domain $(DOMAIN) --client-id $(CLIENT_ID) --direct-check; \
-		if [ $$? -eq 0 ]; then \
-			echo "$(GREEN)✅ DNS configuration is correct$(RESET)"; \
-		else \
-			echo "$(YELLOW)⚠️ DNS configuration issues detected$(RESET)"; \
-			echo "$(CYAN)For detailed information, check the generated report or logs$(RESET)"; \
-			echo "$(CYAN)For testing, you can directly access:$(RESET)"; \
-			DASHBOARD_PORT=$$(docker ps | grep dashboard | grep -oP '\d+->80' | cut -d'-' -f1 || echo "3001"); \
-			SERVER_IP=$$(hostname -I | awk '{print $$1}'); \
-			echo "  Dashboard: http://$${SERVER_IP}:$${DASHBOARD_PORT}"; \
-		fi; \
-	else \
-		echo "$(RED)❌ Traefik is not installed$(RESET)"; \
-		echo "$(CYAN)Install with: make traefik$(RESET)"; \
-	fi
+	@echo "TODO: Implement traefik-restart"
+	@exit 1
 
 # Auto-generated target for vault
 vault:
@@ -2035,6 +1930,26 @@
 	@echo "TODO: Implement grafana-restart"
 	@exit 1
 
+# Auto-generated target for keycloak
+keycloak:
+	@echo "TODO: Implement keycloak"
+	@exit 1
+
+# Auto-generated target for keycloak
+keycloak-status:
+	@echo "TODO: Implement keycloak-status"
+	@exit 1
+
+# Auto-generated target for keycloak
+keycloak-logs:
+	@echo "TODO: Implement keycloak-logs"
+	@exit 1
+
+# Auto-generated target for keycloak
+keycloak-restart:
+	@echo "TODO: Implement keycloak-restart"
+	@exit 1
+
 # Auto-generated target for killbill
 killbill-status:
 	@echo "TODO: Implement killbill-status"
@@ -2049,6 +1964,7 @@
 killbill-restart:
 	@echo "TODO: Implement killbill-restart"
 	@exit 1
+
 	@exit 1
 
 # Auto-generated target for mailu
@@ -2311,6 +2227,7 @@
 		fi; \
 	else \
 		echo "$(RED)❌ Fail2ban is not running$(RESET)"; \
+		echo "$(CYAN)Install with: make fail2ban$(RESET)"; \
 	fi
 
 fail2ban-logs:
@@ -2323,7 +2240,9 @@
 		echo "cat /var/log/agency_stack/components/fail2ban.log"; \
 	else \
 		echo "$(YELLOW)Fail2ban logs not found.$(RESET)"; \
-		journalctl -u fail2ban 2>/dev/null; \
+		if [ -f "/var/log/agency_stack/components/fail2ban.log" ]; then \
+			cat /var/log/agency_stack/components/fail2ban.log | tail -n 20; \
+		fi; \
 	fi
 
 fail2ban-restart:
@@ -2399,76 +2318,105 @@
 		echo "$(CYAN)Install with: make security$(RESET)"; \
 	fi
 
-# Dashboard Component
-dashboard: validate
-	@echo "$(MAGENTA)$(BOLD)🚀 Installing AgencyStack Next.js Dashboard...$(RESET)"
-	@sudo $(SCRIPTS_DIR)/components/install_dashboard.sh --domain "$(DOMAIN)" --admin-email "$(ADMIN_EMAIL)" $(if $(CLIENT_ID),--client-id "$(CLIENT_ID)",) $(if $(FORCE),--force,) $(if $(WITH_DEPS),--with-deps,) $(if $(VERBOSE),--verbose,)
-	@$(MAKE) dashboard-configure-route
-
-dashboard-configure-route:
-	@echo "$(MAGENTA)$(BOLD)🔄 Configuring Dashboard Routing with Traefik...$(RESET)"
-	@sudo $(SCRIPTS_DIR)/components/configure_dashboard_route.sh --domain $(DOMAIN) $(if $(CLIENT_ID),--client-id $(CLIENT_ID),)
-
-dashboard-status:
-	@echo "$(MAGENTA)$(BOLD)ℹ️ Checking Dashboard Status...$(RESET)"
-	@if [ -f "/opt/agency_stack/dashboard/.installed_ok" ] || [ -f "/opt/agency_stack/clients/default/dashboard/.installed_ok" ] || [ -f "/opt/agency_stack/clients/${CLIENT_ID}/dashboard/.installed_ok" ]; then \
-		echo "Dashboard is installed and ready"; \
-		export PATH="/opt/agency_stack/apps/dashboard/node/bin:$$PATH"; \
-		if command -v pm2 >/dev/null 2>&1; then \
-			if pm2 list | grep -q "agency-stack-dashboard"; then \
-				echo "Dashboard service is running"; \
-			else \
-				echo "Dashboard service is not running"; \
-			fi; \
-		elif [ -f "/opt/agency_stack/apps/dashboard/node/bin/pm2" ]; then \
-			if /opt/agency_stack/apps/dashboard/node/bin/pm2 list | grep -q "agency-stack-dashboard"; then \
-				echo "Dashboard service is running"; \
-			else \
-				echo "Dashboard service is not running"; \
-			fi; \
-		else \
-			echo "PM2 not found in path or project directory"; \
-		fi; \
-		DOMAIN_TO_USE="$${DOMAIN:-proto001.alpha.nerdofmouth.com}"; \
-		echo "Dashboard URL: https://$${DOMAIN_TO_USE}/dashboard"; \
-	else \
-		echo "Dashboard is not installed"; \
-		echo "Install with: make dashboard DOMAIN=$(DOMAIN)"; \
-	fi
-
-dashboard-logs:
-	@echo "$(MAGENTA)$(BOLD)📋 Viewing Dashboard Logs...$(RESET)"
-	@if [ -f "/var/log/agency_stack/components/dashboard-out.log" ]; then \
-		tail -n 50 /var/log/agency_stack/components/dashboard-out.log; \
-	elif [ -f "/var/log/agency_stack/components/dashboard.log" ]; then \
-		tail -n 50 /var/log/agency_stack/components/dashboard.log; \
-	else \
-		echo "$(RED)No dashboard logs found$(RESET)"; \
-	fi
-
-dashboard-restart:
-	@echo "$(MAGENTA)$(BOLD)🔄 Restarting Dashboard...$(RESET)"
-	@if [ -f "/opt/agency_stack/dashboard/.installed_ok" ] || [ -f "/opt/agency_stack/clients/default/dashboard/.installed_ok" ] || [ -f "/opt/agency_stack/clients/${CLIENT_ID}/dashboard/.installed_ok" ]; then \
-		if [ -d "/opt/agency_stack/apps/dashboard/node" ]; then \
-			export PATH="/opt/agency_stack/apps/dashboard/node/bin:$$PATH"; \
-			if [ -f "/opt/agency_stack/apps/dashboard/node/bin/pm2" ]; then \
-				/opt/agency_stack/apps/dashboard/node/bin/pm2 restart agency-stack-dashboard || \
-				/opt/agency_stack/apps/dashboard/node/bin/pm2 start --name agency-stack-dashboard --max-memory-restart 250M --exp-backoff-restart-delay=100 npm -- start; \
-				echo "Dashboard service $(GREEN)started with pm2$(RESET)"; \
-			else \
-				# Try with global pm2 as fallback \
-				pm2 restart agency-stack-dashboard 2>/dev/null || \
-				pm2 start --name agency-stack-dashboard --max-memory-restart 250M --exp-backoff-restart-delay=100 npm -- start; \
-				echo "Dashboard service $(GREEN)started with global pm2$(RESET)"; \
-			fi; \
-		else \
-			echo "$(RED)Dashboard installation not found. Is Dashboard installed?$(RESET)"; \
-			echo "$(CYAN)Install with: make dashboard DOMAIN=$(DOMAIN)$(RESET)"; \
-		fi; \
-	else \
-		echo "$(RED)Dashboard is not installed$(RESET)"; \
-		echo "$(CYAN)Install with: make dashboard DOMAIN=$(DOMAIN)$(RESET)"; \
-	fi
+# Demo Core Installation
+# Installs high-value components suitable for client/investor demos
+demo-core: validate
+	@echo "$(MAGENTA)$(BOLD)🚀 Installing AgencyStack Demo Core Components...$(RESET)"
+	@echo "$(CYAN)This will install a set of high-value components for demonstration purposes.$(RESET)"
+	@echo ""
+	
+	@echo "$(YELLOW)📊 Installing Core Infrastructure...$(RESET)"
+	@$(MAKE) docker docker-status docker_compose traefik_ssl
+	
+	@echo "$(YELLOW)🔐 Installing Security Components...$(RESET)"
+	@$(MAKE) keycloak keycloak-status fail2ban
+	
+	@echo "$(YELLOW)📧 Installing Communication Components...$(RESET)"
+	@$(MAKE) mailu mailu-status chatwoot chatwoot-status voip voip-status
+	
+	@echo "$(YELLOW)📊 Installing Monitoring Components...$(RESET)"
+	@$(MAKE) prometheus prometheus-status grafana grafana-status posthog posthog-status
+	
+	@echo "$(YELLOW)📝 Installing Content & CMS Components...$(RESET)"
+	@$(MAKE) wordpress wordpress-status peertube peertube-status builderio builderio-status
+	
+	@echo "$(YELLOW)🧰 Installing DevOps Components...$(RESET)"
+	@$(MAKE) gitea gitea-status droneci
+	
+	@echo "$(YELLOW)📅 Installing Business Components...$(RESET)"
+	@$(MAKE) calcom calcom-status erpnext documenso focalboard
+	
+	@echo "$(YELLOW)🔄 Integrating Components...$(RESET)"
+	@$(MAKE) integrate-sso
+	@$(MAKE) integrate-monitoring
+	@$(MAKE) dashboard-update
+	
+	@echo "$(YELLOW)🧪 Running Validation Checks...$(RESET)"
+	@$(MAKE) alpha-check
+	@if [ -f "$(SCRIPTS_DIR)/smoke_test.sh" ]; then \
+		$(MAKE) smoke-test; \
+	fi
+	
+	@echo "$(GREEN)$(BOLD)✅ Demo Core Components Installed Successfully!$(RESET)"
+	@echo "$(CYAN)Open the AgencyStack dashboard to view your installation:$(RESET)"
+	@echo "$(CYAN)$(MAKE) dashboard-open$(RESET)"
+
+# Demo Core Cleanup
+# Removes the demo core components for a clean slate
+demo-core-clean:
+	@echo "$(MAGENTA)$(BOLD)🧹 Cleaning Up AgencyStack Demo Core Components...$(RESET)"
+	@echo "$(RED)This will remove all demo core components and their data.$(RESET)"
+	@echo ""
+	
+	@echo "$(YELLOW)Stopping and Removing Business Components...$(RESET)"
+	@-$(MAKE) calcom-stop focalboard-stop erpnext-stop documenso-stop 2>/dev/null || true
+	
+	@echo "$(YELLOW)Stopping and Removing DevOps Components...$(RESET)"
+	@-$(MAKE) gitea-stop droneci-stop 2>/dev/null || true
+	
+	@echo "$(YELLOW)Stopping and Removing Content Components...$(RESET)"
+	@-$(MAKE) wordpress-stop peertube-stop builderio-stop 2>/dev/null || true
+	
+	@echo "$(YELLOW)Stopping and Removing Monitoring Components...$(RESET)"
+	@-$(MAKE) prometheus-stop grafana-stop posthog-stop 2>/dev/null || true
+	
+	@echo "$(YELLOW)Stopping and Removing Communication Components...$(RESET)"
+	@-$(MAKE) mailu-stop chatwoot-stop voip-stop 2>/dev/null || true
+	
+	@echo "$(YELLOW)Stopping and Removing Security Components...$(RESET)"
+	@-$(MAKE) keycloak-stop fail2ban-stop 2>/dev/null || true
+	
+	@echo "$(GREEN)$(BOLD)✅ Demo Core Components Cleaned Up Successfully!$(RESET)"
+	@echo "$(CYAN)The system has been returned to a clean state.$(RESET)"
+
+# Demo Core Status
+# Checks the status of all demo core components
+demo-core-status:
+	@echo "$(MAGENTA)$(BOLD)📊 AgencyStack Demo Core Components Status:$(RESET)"
+	@echo ""
+	
+	@echo "$(YELLOW)📊 Core Infrastructure Components:$(RESET)"
+	@-$(MAKE) docker-status docker_compose-status traefik-status 2>/dev/null || true
+	
+	@echo "$(YELLOW)🔐 Security Components:$(RESET)"
+	@-$(MAKE) keycloak-status fail2ban-status 2>/dev/null || true
+	
+	@echo "$(YELLOW)📧 Communication Components:$(RESET)"
+	@-$(MAKE) mailu-status chatwoot-status voip-status 2>/dev/null || true
+	
+	@echo "$(YELLOW)📊 Monitoring Components:$(RESET)"
+	@-$(MAKE) prometheus-status grafana-status posthog-status 2>/dev/null || true
+	
+	@echo "$(YELLOW)📝 Content & CMS Components:$(RESET)"
+	@-$(MAKE) wordpress-status peertube-status builderio-status 2>/dev/null || true
+	
+	@echo "$(YELLOW)🧰 DevOps Components:$(RESET)"
+	@-$(MAKE) gitea-status droneci-status 2>/dev/null || true
+	
+	@echo "$(YELLOW)📅 Business Components:$(RESET)"
+	@-$(MAKE) calcom-status erpnext-status documenso-status focalboard-status 2>/dev/null || true
+	
+	@echo "$(GREEN)$(BOLD)✅ Status Check Complete!$(RESET)"
 
 # Demo Core Logs
 # Views logs from all demo core components
@@ -2673,65 +2621,6 @@
 	CLIENT_ID="$${CLIENT_ID_INPUT:-default}"; \
 	sudo $(SCRIPTS_DIR)/components/fix_traefik_ports.sh --domain "$${DOMAIN}" --client-id "$${CLIENT_ID}" --check-only $(if $(VERBOSE),--verbose,)
 
-<<<<<<< HEAD
-dashboard-fix:
-	@echo "$(MAGENTA)$(BOLD)ℹ️ Dashboard FQDN access is now integrated into the core installation$(RESET)"
-	@echo "$(YELLOW)This target is maintained for backward compatibility$(RESET)"
-	@echo "$(CYAN)To properly configure dashboard access, run:$(RESET)"
-	@echo "  make dashboard DOMAIN=yourdomain.com"
-	@echo ""
-	@echo "$(YELLOW)Running diagnostics to verify current configuration...$(RESET)"
-	@read -p "Enter domain [$(DOMAIN)]: " DOMAIN_INPUT; \
-	DOMAIN="$${DOMAIN_INPUT:-$(DOMAIN)}"; \
-	read -p "Enter client ID [default]: " CLIENT_ID_INPUT; \
-	CLIENT_ID="$${CLIENT_ID_INPUT:-default}"; \
-	echo ""; \
-	echo "$(MAGENTA)$(BOLD)🔍 Checking dashboard access configuration...$(RESET)"; \
-	# Check if Traefik routes exist
-	TRAEFIK_DIR="/opt/agency_stack/clients/$${CLIENT_ID}/traefik"; \
-	DASHBOARD_ROUTE="$${TRAEFIK_DIR}/config/dynamic/dashboard-route.yml"; \
-	if [ -f "$${DASHBOARD_ROUTE}" ]; then \
-		echo "$(GREEN)✅ Dashboard routes are configured in Traefik$(RESET)"; \
-		echo "$(CYAN)Route file: $${DASHBOARD_ROUTE}$(RESET)"; \
-	else \
-		echo "$(RED)❌ Dashboard routes not found in Traefik configuration$(RESET)"; \
-		echo "$(YELLOW)Would you like to configure dashboard access now? [y/N]$(RESET)"; \
-		read -p "" CONFIGURE; \
-		if [[ $$CONFIGURE =~ ^[Yy] ]]; then \
-			sudo $(SCRIPTS_DIR)/components/install_dashboard.sh --domain "$${DOMAIN}" --client-id "$${CLIENT_ID}" --configure-only; \
-		fi; \
-	fi; \
-	# Check if dashboard is accessible
-	SERVER_IP=$$(hostname -I | awk '{print $$1}'); \
-	echo ""; \
-	echo "$(MAGENTA)$(BOLD)Dashboard access URLs:$(RESET)"; \
-	echo "$(CYAN)1. HTTP FQDN (Root):       http://$${DOMAIN}$(RESET)"; \
-	echo "$(CYAN)2. HTTP FQDN (Path):       http://$${DOMAIN}/dashboard$(RESET)"; \
-	echo "$(CYAN)3. Direct IP:              http://$${SERVER_IP}:3001$(RESET)"
-
-traefik-fix-ports:
-	@echo "$(MAGENTA)$(BOLD)ℹ️ Traefik port configuration is now integrated into the core installation$(RESET)"
-	@echo "$(YELLOW)This target is maintained for backward compatibility$(RESET)"
-	@echo "$(CYAN)To properly configure Traefik with ports 80/443, run:$(RESET)"
-	@echo "  make traefik DOMAIN=yourdomain.com ADMIN_EMAIL=admin@example.com"
-	@echo ""
-	@echo "$(YELLOW)Running diagnostics to verify current configuration...$(RESET)"
-	@read -p "Enter domain [$(DOMAIN)]: " DOMAIN_INPUT; \
-	DOMAIN="$${DOMAIN_INPUT:-$(DOMAIN)}"; \
-	read -p "Enter client ID [default]: " CLIENT_ID_INPUT; \
-	CLIENT_ID="$${CLIENT_ID_INPUT:-default}"; \
-	echo ""; \
-	sudo $(SCRIPTS_DIR)/components/install_traefik.sh --domain "$${DOMAIN}" --client-id "$${CLIENT_ID}" --check-ports-only --diag-level verbose
-
-traefik-check-ports:
-	@echo "$(MAGENTA)$(BOLD)🔍 Checking Traefik port configuration...$(RESET)"
-	@read -p "Enter domain [$(DOMAIN)]: " DOMAIN_INPUT; \
-	DOMAIN="$${DOMAIN_INPUT:-$(DOMAIN)}"; \
-	read -p "Enter client ID [default]: " CLIENT_ID_INPUT; \
-	CLIENT_ID="$${CLIENT_ID_INPUT:-default}"; \
-	echo ""; \
-	sudo $(SCRIPTS_DIR)/components/install_traefik.sh --domain "$${DOMAIN}" --client-id "$${CLIENT_ID}" --check-ports-only --diag-level verbose
-=======
 # Auto-generated target for keycloak
 keycloak:
 	@echo "🔑 Installing Keycloak SSO & Identity provider..."
@@ -2801,5 +2690,4 @@
 		if [ "$$component" = "django" ] || [ "$$component" = "grafana" ]; then framework="python"; fi; \
 		$(MAKE) sso-integrate COMPONENT=$$component FRAMEWORK=$$framework COMPONENT_URL=https://$$component.$(DOMAIN) || true; \
 		echo ""; \
-	done
->>>>>>> 77b77a08
+	done