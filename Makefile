--- conflicted
+++ resolved
@@ -73,7 +73,6 @@
 	@echo "  $(BOLD)make setup-cronjobs$(RESET)    Setup cron jobs for scheduled tasks"
 	@echo "  $(BOLD)make view-alerts$(RESET)       View recent alerts"
 	@echo "  $(BOLD)make log-summary$(RESET)       Display summary of logs"
-	@echo "  $(BOLD)make alpha-check$(RESET)       Check Alpha milestone readiness status"
 	@echo ""
 	@echo "$(BOLD)Multi-Tenancy Commands:$(RESET)"
 	@echo "  $(BOLD)make create-client CLIENT_ID=name CLIENT_NAME=\"Full Name\" CLIENT_DOMAIN=domain.com$(RESET)  Create a new client"
@@ -760,7 +759,7 @@
 
 prometheus-alerts:
 	@echo "$(MAGENTA)$(BOLD)🔔 Viewing Prometheus Alerts...$(RESET)"
-	@curl -s http://localhost:9090/api/v1/alerts | jq || echo "$(RED)Failed to fetch alerts. Is Prometheus running?$(RESET)"
+	@curl -s http://localhost:9090/api/v1/alerts | jq . || echo "$(RED)Failed to fetch alerts. Is Prometheus running?$(RESET)"
 
 prometheus-config:
 	@echo "$(MAGENTA)$(BOLD)⚙️ Configuring Prometheus...$(RESET)"
@@ -1227,7 +1226,6 @@
 ai-dashboard-status:
 	@echo "Checking AI Dashboard status..."
 	@docker ps -f "name=ai-dashboard-$(CLIENT_ID)" --format "table {{.Names}}\t{{.Status}}\t{{.Ports}}"
-	@echo "$(CYAN)Logs can be viewed with: make ai-dashboard-logs$(RESET)"
 
 ai-dashboard-logs:
 	@echo "Viewing AI Dashboard logs..."
@@ -1264,56 +1262,6 @@
 	@echo ""
 	@echo "To open in browser, visit: https://agent.$(DOMAIN)"
 
-<<<<<<< HEAD
-## Resource Watcher Targets
-resource-watcher:
-	@echo "$(MAGENTA)$(BOLD)🔍 Installing Resource Watcher...$(RESET)"
-	@./scripts/components/install_resource_watcher.sh --client-id=$(CLIENT_ID) --domain=$(DOMAIN) $(RESOURCE_WATCHER_FLAGS)
-
-resource-watcher-status:
-	@echo "$(MAGENTA)$(BOLD)ℹ️ Checking Resource Watcher status...$(RESET)"
-	@docker ps -f "name=resource-watcher-$(CLIENT_ID)" --format "table {{.Names}}\t{{.Status}}\t{{.Ports}}"
-	@echo "$(CYAN)Logs can be viewed with: make resource-watcher-logs$(RESET)"
-
-resource-watcher-logs:
-	@echo "$(MAGENTA)$(BOLD)📋 Viewing Resource Watcher logs...$(RESET)"
-	@docker logs resource-watcher-$(CLIENT_ID) -f --tail=100
-
-resource-watcher-restart:
-	@echo "$(MAGENTA)$(BOLD)🔄 Restarting Resource Watcher...$(RESET)"
-	@docker restart resource-watcher-$(CLIENT_ID)
-
-resource-watcher-metrics:
-	@echo "$(MAGENTA)$(BOLD)📊 Viewing current system metrics...$(RESET)"
-	@PORT=$$(docker port resource-watcher-$(CLIENT_ID) 5211/tcp | sed 's/0.0.0.0://'); \
-	curl -s "http://localhost:$${PORT}/metrics" | jq
-
-resource-watcher-summary:
-	@echo "$(MAGENTA)$(BOLD)📈 Viewing resource usage summary...$(RESET)"
-	@PORT=$$(docker port resource-watcher-$(CLIENT_ID) 5211/tcp | sed 's/0.0.0.0://'); \
-	curl -s "http://localhost:$${PORT}/summary?include_insights=true" | jq
-
-resource-watcher-alerts:
-	@echo "$(MAGENTA)$(BOLD)⚠️ Viewing recent alerts...$(RESET)"
-	@PORT=$$(docker port resource-watcher-$(CLIENT_ID) 5211/tcp | sed 's/0.0.0.0://'); \
-	curl -s "http://localhost:$${PORT}/alerts?limit=10" | jq
-
-## Complete AI Suite Installation
-install-ai-suite: validate
-	@echo "$(MAGENTA)$(BOLD)🧠 Installing complete AI suite...$(RESET)"
-	@make langchain
-	@make ollama
-	@make ai-dashboard
-	@make agent-orchestrator
-	@make resource-watcher
-	@echo "$(GREEN)✅ AI suite installation complete!$(RESET)"
-
-# Alpha Release Readiness Check
-alpha-check:
-	@echo "$(MAGENTA)$(BOLD)🔍 Checking Alpha Release Readiness...$(RESET)"
-	@$(SCRIPTS_DIR)/utils/alpha_check.sh
-	@echo "$(CYAN)Full report available at: docs/pages/components/alpha_ready.md$(RESET)"
-=======
 ## AI Agent Tools Targets
 ai-agent-tools:
 	@echo "$(MAGENTA)$(BOLD)🤖 Installing AI Agent Tools Panel...$(RESET)"
@@ -1378,6 +1326,21 @@
 	else \
 		echo "$(RED)Resource Watcher is not installed.$(RESET)"; \
 	fi
+
+resource-watcher-metrics:
+	@echo "$(MAGENTA)$(BOLD)📊 Viewing current system metrics...$(RESET)"
+	@PORT=$$(docker port resource-watcher-$(CLIENT_ID) 5211/tcp | sed 's/0.0.0.0://'); \
+	curl -s "http://localhost:$${PORT}/metrics" | jq
+
+resource-watcher-summary:
+	@echo "$(MAGENTA)$(BOLD)📈 Viewing resource usage summary...$(RESET)"
+	@PORT=$$(docker port resource-watcher-$(CLIENT_ID) 5211/tcp | sed 's/0.0.0.0://'); \
+	curl -s "http://localhost:$${PORT}/summary?include_insights=true" | jq
+
+resource-watcher-alerts:
+	@echo "$(MAGENTA)$(BOLD)⚠️ Viewing recent alerts...$(RESET)"
+	@PORT=$$(docker port resource-watcher-$(CLIENT_ID) 5211/tcp | sed 's/0.0.0.0://'); \
+	curl -s "http://localhost:$${PORT}/alerts?limit=10" | jq
 
 ## Install AI Suite Targets
 install-ai-suite:
@@ -1572,5 +1535,4 @@
 	@echo "Cleaning up test environment..."
 	@rm -rf test/clients/test
 	@rm -rf test/logs
-	@echo "Test environment has been reset"
->>>>>>> 6c01bba0
+	@echo "Test environment has been reset"