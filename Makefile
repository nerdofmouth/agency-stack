# AgencyStack - Makefile
# FOSS Server Stack for Agencies & Enterprises
# https://stack.nerdofmouth.com

# Variables
SHELL := /bin/bash
VERSION := 0.0.1.2025.04.04.0013
SCRIPTS_DIR := scripts
DOCS_DIR := docs
STACK_NAME := AgencyStack

# Colors for output
BOLD := $(shell tput bold)
RED := $(shell tput setaf 1)
GREEN := $(shell tput setaf 2)
YELLOW := $(shell tput setaf 3)
BLUE := $(shell tput setaf 4)
MAGENTA := $(shell tput setaf 5)
CYAN := $(shell tput setaf 6)
RESET := $(shell tput sgr0)

.PHONY: help install update client test-env clean backup stack-info talknerdy rootofmouth buddy-init buddy-monitor drone-setup generate-buddy-keys start-buddy-system enable-monitoring mailu-setup mailu-test-email logs health-check verify-dns setup-log-rotation monitoring-setup config-snapshot config-rollback config-diff verify-backup setup-cron test-alert integrate-keycloak test-operations motd audit integrate-components dashboard dashboard-refresh dashboard-enable dashboard-update dashboard-open dashboard-direct integrate-sso integrate-email integrate-monitoring integrate-data-bridge detect-ports remap-ports scan-ports setup-cronjobs view-alerts log-summary create-client setup-roles security-audit security-fix rotate-secrets setup-log-segmentation verify-certs verify-auth multi-tenancy-status install-wordpress install-erpnext install-posthog install-voip install-mailu install-grafana install-loki install-prometheus install-keycloak install-infrastructure install-security-infrastructure install-multi-tenancy validate validate-report peertube peertube-sso peertube-with-deps peertube-reinstall peertube-status peertube-logs peertube-stop peertube-start peertube-restart demo-core demo-core-clean demo-core-status demo-core-logs

# Default target
help:
	@echo "$(MAGENTA)$(BOLD)🚀 AgencyStack $(VERSION) - Open Source Agency Platform$(RESET)"
	@echo ""
	@bash $(SCRIPTS_DIR)/agency_branding.sh tagline
	@echo ""
	@echo "$(CYAN)Usage:$(RESET)"
	@echo "  $(BOLD)make install$(RESET)          Install AgencyStack components"
	@echo "  $(BOLD)make update$(RESET)           Update AgencyStack components"
	@echo "  $(BOLD)make client$(RESET)           Create a new client"
	@echo "  $(BOLD)make test-env$(RESET)         Test the environment"
	@echo "  $(BOLD)make backup$(RESET)           Backup all data"
	@echo "  $(BOLD)make clean$(RESET)            Remove all containers and volumes"
	@echo "  $(BOLD)make stack-info$(RESET)       Display AgencyStack information"
	@echo "  $(BOLD)make talknerdy$(RESET)        Display a random nerdy quote"
	@echo "  $(BOLD)make rootofmouth$(RESET)      Display system performance stats"
	@echo "  $(BOLD)make buddy-init$(RESET)       Initialize buddy system"
	@echo "  $(BOLD)make buddy-monitor$(RESET)    Check health of buddy servers"
	@echo "  $(BOLD)make drone-setup$(RESET)      Setup DroneCI integration"
	@echo "  $(BOLD)make mailu-setup$(RESET)      Configure Mailu email server"
	@echo "  $(BOLD)make mailu-test-email$(RESET) Send a test email via Mailu"
	@echo "  $(BOLD)make logs$(RESET)             View installation and component logs"
	@echo "  $(BOLD)make health-check$(RESET)     Verify all components are working properly"
	@echo "  $(BOLD)make verify-dns$(RESET)       Check DNS configuration"
	@echo "  $(BOLD)make setup-log-rotation$(RESET) Configure log rotation"
	@echo "  $(BOLD)make monitoring-setup$(RESET) Install Loki & Grafana monitoring stack"
	@echo "  $(BOLD)make config-snapshot$(RESET)  Create Git snapshot of current configuration"
	@echo "  $(BOLD)make config-rollback$(RESET)  Restore configuration from a previous snapshot"
	@echo "  $(BOLD)make config-diff$(RESET)      Show differences between configuration snapshots"
	@echo "  $(BOLD)make verify-backup$(RESET)    Verify integrity of Restic backups"
	@echo "  $(BOLD)make setup-cron$(RESET)       Configure automated monitoring tasks"
	@echo "  $(BOLD)make test-alert$(RESET)       Test alert channels"
	@echo "  $(BOLD)make integrate-keycloak$(RESET) Integrate Keycloak with AgencyStack components"
	@echo "  $(BOLD)make test-operations$(RESET)  Test AgencyStack operational features"
	@echo "  $(BOLD)make motd$(RESET)             Generate server message of the day"
	@echo "  $(BOLD)make audit$(RESET)            Audit running components and system status"
	@echo "  $(BOLD)make integrate-components$(RESET) Integrate AgencyStack components"
	@echo "  $(BOLD)make dashboard-legacy$(RESET)        Open AgencyStack dashboard"
	@echo "  $(BOLD)make dashboard-refresh$(RESET) Refresh AgencyStack dashboard"
	@echo "  $(BOLD)make dashboard-enable$(RESET) Enable AgencyStack dashboard"
	@echo "  $(BOLD)make dashboard-update$(RESET) Update AgencyStack dashboard data"
	@echo "  $(BOLD)make dashboard-open$(RESET)   Open AgencyStack dashboard in browser"
	@echo "  $(BOLD)make dashboard-direct$(RESET) Open AgencyStack dashboard via direct IP address"
	@echo "  $(BOLD)make integrate-sso$(RESET)    Integrate Single Sign-On for AgencyStack components"
	@echo "  $(BOLD)make integrate-email$(RESET)  Integrate Email systems for AgencyStack components"
	@echo "  $(BOLD)make integrate-monitoring$(RESET) Integrate Monitoring for AgencyStack components"
	@echo "  $(BOLD)make integrate-data-bridge$(RESET) Integrate Data Exchange for AgencyStack components"
	@echo "  $(BOLD)make detect-ports$(RESET)      Detect port conflicts in AgencyStack"
	@echo "  $(BOLD)make remap-ports$(RESET)       Automatically remap conflicting ports"
	@echo "  $(BOLD)make scan-ports$(RESET)        Scan and update port registry without conflict resolution"
	@echo "  $(BOLD)make setup-cronjobs$(RESET)    Setup cron jobs for scheduled tasks"
	@echo "  $(BOLD)make view-alerts$(RESET)       View recent alerts"
	@echo "  $(BOLD)make log-summary$(RESET)       Display summary of logs"
	@echo ""
	@echo "$(BOLD)Multi-Tenancy Commands:$(RESET)"
	@echo "  $(BOLD)make create-client CLIENT_ID=name CLIENT_NAME=\"Full Name\" CLIENT_DOMAIN=domain.com$(RESET)  Create a new client"
	@echo "  $(BOLD)make setup-roles CLIENT_ID=name$(RESET)  Set up Keycloak roles for a client"
	@echo "  $(BOLD)make multi-tenancy-status$(RESET)  Check status of all clients"
	@echo "  $(BOLD)make setup-log-segmentation CLIENT_ID=name$(RESET)  Set up client log segmentation"
	@echo ""
	@echo "$(BOLD)Security Commands:$(RESET)"
	@echo "  $(BOLD)make security-audit$(RESET)   Run security audit on stack"
	@echo "  $(BOLD)make security-fix$(RESET)     Automatically fix security issues"
	@echo "  $(BOLD)make rotate-secrets$(RESET)   Rotate all secrets"
	@echo "  $(BOLD)make verify-certs$(RESET)     Verify TLS certificates"
	@echo "  $(BOLD)make verify-auth$(RESET)      Verify authentication configuration"
	@echo "  $(BOLD)make cryptosync$(RESET)       Install Cryptosync - Encrypted Storage & Remote Sync"
	@echo "  $(BOLD)make cryptosync-mount$(RESET) Mount Cryptosync vault"
	@echo "  $(BOLD)make cryptosync-unmount$(RESET) Unmount Cryptosync vault"
	@echo "  $(BOLD)make cryptosync-sync$(RESET)  Sync Cryptosync data to remote"
	@echo "  $(BOLD)make cryptosync-config$(RESET) Open Cryptosync configuration"
	@echo "  $(BOLD)make cryptosync-rclone-config$(RESET) Configure Rclone remotes"
	@echo "  $(BOLD)make cryptosync-status$(RESET) Check Cryptosync status"
	@echo "  $(BOLD)make cryptosync-logs$(RESET)  View Cryptosync logs"
	@echo ""
	@echo "$(BOLD)Component Installation Commands:$(RESET)"
	@echo "  $(BOLD)make prerequisites$(RESET)            Install System Prerequisites"
	@echo "  $(BOLD)make install-wordpress$(RESET)          Install WordPress"
	@echo "  $(BOLD)make install-erpnext$(RESET)           Install ERPNext"
	@echo "  $(BOLD)make install-posthog$(RESET)           Install PostHog"
	@echo "  $(BOLD)make install-voip$(RESET)              Install VoIP system (FusionPBX + FreeSWITCH)"
	@echo "  $(BOLD)make install-mailu$(RESET)             Install Mailu email server"
	@echo "  $(BOLD)make install-grafana$(RESET)           Install Grafana monitoring"
	@echo "  $(BOLD)make install-loki$(RESET)              Install Loki log aggregation"
	@echo "  $(BOLD)make install-prometheus$(RESET)        Install Prometheus monitoring"
	@echo "  $(BOLD)make install-keycloak$(RESET)         Install Keycloak identity provider"
	@echo "  $(BOLD)make install-infrastructure$(RESET)    Install core infrastructure"
	@echo "  $(BOLD)make install-security-infrastructure$(RESET) Install security infrastructure"
	@echo "  $(BOLD)make install-multi-tenancy$(RESET)     Set up multi-tenancy infrastructure"
	@echo "  $(BOLD)make peertube$(RESET)                 Install PeerTube - Self-hosted Video Platform"
	@echo "  $(BOLD)make peertube-sso$(RESET)             Install PeerTube with SSO integration"
	@echo "  $(BOLD)make peertube-with-deps$(RESET)       Install PeerTube with all dependencies"
	@echo "  $(BOLD)make peertube-reinstall$(RESET)       Reinstall PeerTube"
	@echo "  $(BOLD)make peertube-status$(RESET)          Check PeerTube status"
	@echo "  $(BOLD)make peertube-logs$(RESET)            View PeerTube logs"
	@echo "  $(BOLD)make peertube-stop$(RESET)            Stop PeerTube"
	@echo "  $(BOLD)make peertube-start$(RESET)           Start PeerTube"
	@echo "  $(BOLD)make peertube-restart$(RESET)         Restart PeerTube"

# Pre-flight installation verification
preflight-check:
	@echo "$(MAGENTA)$(BOLD)🔍 Performing pre-installation checklist verification...$(RESET)"
	@$(SCRIPTS_DIR)/components/preflight_check.sh $(if $(DOMAIN),--domain "$(DOMAIN)",) $(if $(INTERACTIVE),--interactive,) $(if $(SKIP_PORTS),--skip-ports,) $(if $(SKIP_DNS),--skip-dns,) $(if $(SKIP_SYSTEM),--skip-system,) $(if $(SKIP_NETWORK),--skip-network,) $(if $(SKIP_SSH),--skip-ssh,)
	@if [ -f "$(REPO_ROOT)/pre_installation_report.md" ]; then \
		echo "$(CYAN)Pre-installation report generated at: $(REPO_ROOT)/pre_installation_report.md$(RESET)"; \
		grep -A2 "^## Summary" "$(REPO_ROOT)/pre_installation_report.md" | grep -v "^##"; \
	fi

# Install AgencyStack
install: preflight-check validate
	@echo "🔧 Installing AgencyStack..."
	@sudo $(SCRIPTS_DIR)/install.sh

# Update AgencyStack
update:
	@echo "🔄 Updating AgencyStack..."
	@git pull
	@sudo $(SCRIPTS_DIR)/update.sh

# Create a new client
client:
	@echo "🏢 Creating new client..."
	@sudo $(SCRIPTS_DIR)/agency_stack_bootstrap_bundle_v10/bootstrap_client.sh

# Test the environment
test-env:
	@echo "🧪 Testing AgencyStack environment..."
	@sudo $(SCRIPTS_DIR)/test_environment.sh

# Backup all data
backup:
	@echo "💾 Backing up AgencyStack data..."
	@sudo $(SCRIPTS_DIR)/backup.sh

# Clean all containers and volumes
clean:
	@echo "🧹 Cleaning AgencyStack environment..."
	@sudo docker-compose down -v

# Display AgencyStack information
stack-info:
	@echo "$(MAGENTA)$(BOLD)📊 AgencyStack Information$(RESET)"
	@echo "========================="
	@echo "Version: $(YELLOW)$(VERSION)$(RESET)"
	@echo "Stack Name: $(YELLOW)$(STACK_NAME)$(RESET)"
	@echo "Website: $(GREEN)https://stack.nerdofmouth.com$(RESET)"
	@echo ""
	@bash $(SCRIPTS_DIR)/agency_branding.sh tagline
	@echo ""
	@echo "$(CYAN)$(BOLD)Installed Components:$(RESET)"
		cat /opt/agency_stack/installed_components.txt | sort; \
	else \
		echo "$(RED)No components installed yet$(RESET)"; \
	fi
	@echo ""
	@echo "$(CYAN)$(BOLD)Running Containers:$(RESET)"
	@docker ps --format "table {{.Names}}\t{{.Status}}" 2>/dev/null || echo "$(RED)Docker not running$(RESET)"
	@echo ""
	@echo "$(YELLOW)$(BOLD)Port Allocations:$(RESET)"
		bash $(SCRIPTS_DIR)/port_manager.sh list; \
	else \
		echo "$(RED)Port manager not installed$(RESET)"; \
	fi

# Display a random nerdy quote
talknerdy:
	@echo "$(MAGENTA)$(BOLD)💡 Random Nerdy Quote:$(RESET)"
	@bash $(SCRIPTS_DIR)/nerdy_quote.sh

# Display system performance stats
rootofmouth:
	@echo "$(MAGENTA)$(BOLD)📊 System Performance Stats:$(RESET)"
	@bash $(SCRIPTS_DIR)/system_performance.sh

# Initialize buddy system
buddy-init:
	@echo "🤝 Initializing AgencyStack buddy system..."
	@sudo $(SCRIPTS_DIR)/buddy_system.sh init
	@sudo $(SCRIPTS_DIR)/buddy_system.sh generate-keys
	@sudo $(SCRIPTS_DIR)/buddy_system.sh install-cron

# Monitor buddy servers
buddy-monitor:
	@echo "👀 Monitoring buddy servers..."
	@sudo $(SCRIPTS_DIR)/buddy_system.sh monitor

# Setup DroneCI integration
drone-setup:
	@echo "🚀 Setting up DroneCI integration..."
	@sudo $(SCRIPTS_DIR)/buddy_system.sh setup-drone
	@echo "Visit https://drone.$(shell hostname -f) to access your DroneCI instance"

# Generate buddy keys
generate-buddy-keys:
	@echo "🔑 Generating SSH keys for buddy system..."
	@sudo $(SCRIPTS_DIR)/buddy_system.sh generate-keys

# Start buddy system monitoring
start-buddy-system:
	@echo "🚀 Starting buddy system monitoring..."
	@sudo $(SCRIPTS_DIR)/buddy_system.sh install-cron
	@echo "Buddy system scheduled monitoring is now active"

# Enable monitoring
enable-monitoring: drone-setup start-buddy-system
	@echo "🔍 Monitoring systems enabled"
	@echo "Visit https://drone.$(shell hostname -f) to access your DroneCI instance"

# Configure Mailu email server
mailu-setup:
	@echo "📨 Configuring Mailu email server..."
	@sudo $(SCRIPTS_DIR)/mailu_setup.sh

# Send a test email via Mailu
mailu-test-email:
	@echo "📨 Sending test email via Mailu..."
	@sudo $(SCRIPTS_DIR)/mailu_test_email.sh

# View installation and component logs
logs:
	@echo "📝 Viewing installation and component logs..."
	@sudo $(SCRIPTS_DIR)/view_logs.sh

# Verify all components are working properly
health-check:
	@echo "🏥 Verifying all components are working properly..."
	@sudo $(SCRIPTS_DIR)/health_check.sh

# Check DNS configuration
verify-dns:
	@echo "📈 Checking DNS configuration..."
	@sudo $(SCRIPTS_DIR)/verify_dns.sh

# Configure log rotation
setup-log-rotation:
	@echo "🔄 Configuring log rotation..."
	@sudo $(SCRIPTS_DIR)/setup_log_rotation.sh

# Install Loki & Grafana monitoring stack
monitoring-setup:
	@echo "📊 Installing Loki & Grafana monitoring stack..."
	@sudo $(SCRIPTS_DIR)/monitoring_setup.sh

# Create Git snapshot of current configuration
config-snapshot:
	@echo "📸 Creating Git snapshot of current configuration..."
	@sudo $(SCRIPTS_DIR)/config_snapshot.sh

# Restore configuration from a previous snapshot
config-rollback:
	@echo "🔄 Restoring configuration from a previous snapshot..."
	@sudo $(SCRIPTS_DIR)/config_rollback.sh

# Show differences between configuration snapshots
config-diff:
	@echo "Running config diff..."
	@sudo bash $(SCRIPTS_DIR)/config_diff.sh

# Verify integrity of Restic backups
verify-backup:
	@echo "📈 Verifying integrity of Restic backups..."
	@sudo $(SCRIPTS_DIR)/verify_backup.sh

# Configure automated monitoring tasks
setup-cron:
	@echo "📅 Configuring automated monitoring tasks..."
	@sudo $(SCRIPTS_DIR)/setup_cron.sh

# Test alert channels
test-alert:
	@echo "$(MAGENTA)$(BOLD)🔔 Testing alert channels...$(RESET)"
		sudo bash $(SCRIPTS_DIR)/notifications/notify_all.sh "Test Alert" "This is a test alert from AgencyStack on $(shell hostname) at $(shell date)"; \
	else \
		sudo bash $(SCRIPTS_DIR)/test_alert.sh; \
	fi
	@echo "$(GREEN)Test alerts have been sent.$(RESET)"

# Integrate Keycloak with AgencyStack components
integrate-keycloak:
	@echo "🔐 Integrating Keycloak with AgencyStack components..."
	@sudo bash $(SCRIPTS_DIR)/keycloak_integration.sh

# Test AgencyStack operational features
test-operations:
	@echo "🧪 Testing AgencyStack operational features..."
	@sudo bash $(SCRIPTS_DIR)/test_operations.sh

# Generate server message of the day
motd:
	@echo "📝 Generating server message of the day..."
	@sudo bash $(SCRIPTS_DIR)/motd_generator.sh

# Audit AgencyStack components and system
audit:
	@echo "$(MAGENTA)$(BOLD)📊 Running AgencyStack Repository Audit...$(RESET)"
		sudo $(SCRIPTS_DIR)/utils/audit_and_cleanup.sh; \
	else \
		sudo bash $(SCRIPTS_DIR)/audit.sh; \
	fi
	@echo "$(GREEN)Audit complete. Check logs for details.$(RESET)"

# Integrate AgencyStack components
integrate-components:
	@echo "🔄 Integrating AgencyStack components..."
	@sudo bash $(SCRIPTS_DIR)/integrate_components.sh

# Integrate Single Sign-On for AgencyStack components
integrate-sso:
	@echo "🔑 Integrating Single Sign-On for AgencyStack components..."
	@sudo bash $(SCRIPTS_DIR)/integrate_components.sh --type=sso

# Integrate Email systems for AgencyStack components
integrate-email:
	@echo "📧 Integrating Email systems for AgencyStack components..."
	@sudo bash $(SCRIPTS_DIR)/integrate_components.sh --type=email

# Integrate Monitoring for AgencyStack components
integrate-monitoring:
	@echo "📊 Integrating Monitoring for AgencyStack components..."
	@sudo bash $(SCRIPTS_DIR)/integrate_components.sh --type=monitoring

# Integrate Data Exchange for AgencyStack components
integrate-data-bridge:
	@echo "🔄 Integrating Data Exchange for AgencyStack components..."
	@sudo bash $(SCRIPTS_DIR)/integrate_components.sh --type=data-bridge

# Open AgencyStack dashboard
dashboard-legacy:
	@echo "📊 Opening AgencyStack dashboard..."
	@sudo bash $(SCRIPTS_DIR)/dashboard.sh

# Refresh AgencyStack dashboard
dashboard-refresh:
	@echo "🔄 Refreshing AgencyStack dashboard..."
	@sudo bash $(SCRIPTS_DIR)/dashboard_refresh.sh

# Enable AgencyStack dashboard
dashboard-enable:
	@echo "🔓 Enabling AgencyStack dashboard..."
	@sudo bash $(SCRIPTS_DIR)/dashboard_enable.sh

# Update dashboard data
dashboard-update:
	@echo "🔄 Updating AgencyStack dashboard data..."
	@sudo bash $(SCRIPTS_DIR)/dashboard/update_dashboard_data.sh

# Directly open dashboard via IP address (bypassing DNS)
dashboard-direct:
	@echo "$(MAGENTA)$(BOLD)🔌 Opening AgencyStack Dashboard via Direct IP Address...$(RESET)"
	@if [ -d "/opt/agency_stack/clients/$(CLIENT_ID)/dashboard" ]; then \
		SERVER_IP=$$(hostname -I | awk '{print $$1}'); \
		DASHBOARD_PORT=$$(docker ps | grep dashboard | grep -oP '\d+->80' | cut -d'-' -f1 || echo "3001"); \
		echo "$(GREEN)✅ Dashboard is available at: http://$${SERVER_IP}:$${DASHBOARD_PORT}$(RESET)"; \
		if command -v xdg-open >/dev/null 2>&1; then \
			xdg-open "http://$${SERVER_IP}:$${DASHBOARD_PORT}" || echo "$(YELLOW)⚠️ Could not open browser automatically$(RESET)"; \
		elif command -v open >/dev/null 2>&1; then \
			open "http://$${SERVER_IP}:$${DASHBOARD_PORT}" || echo "$(YELLOW)⚠️ Could not open browser automatically$(RESET)"; \
		else \
			echo "$(YELLOW)⚠️ Could not detect browser. Please open the URL manually.$(RESET)"; \
		fi; \
	else \
		echo "$(RED)❌ Dashboard not installed. Install with: make dashboard$(RESET)"; \
	fi

# Open AgencyStack dashboard in browser
dashboard-open:
	@echo "🌐 Opening AgencyStack dashboard in browser..."
	@xdg-open http://dashboard.$(shell grep PRIMARY_DOMAIN /opt/agency_stack/config.env 2>/dev/null | cut -d '=' -f2 || echo "localhost")

# Detect port conflicts
detect-ports:
	@echo "🔍 Detecting port conflicts in AgencyStack..."
	@sudo bash $(SCRIPTS_DIR)/utils/port_conflict_detector.sh --dry-run

# Remap conflicting ports
remap-ports:
	@echo "🔄 Remapping conflicting ports in AgencyStack..."
	@sudo bash $(SCRIPTS_DIR)/utils/port_conflict_detector.sh --fix

# Scan and update port registry
scan-ports:
	@echo "📋 Scanning and updating port registry..."
	@sudo bash $(SCRIPTS_DIR)/utils/port_conflict_detector.sh --scan

# Setup cron jobs
setup-cronjobs:
	@echo "⏱️ Setting up scheduled tasks for AgencyStack..."
	@sudo bash $(SCRIPTS_DIR)/setup_cronjobs.sh

# View alerts
view-alerts:
	@echo "📢 Recent alerts from AgencyStack:"
	@echo "--------------------------------"
		tail -n 20 /var/log/agency_stack/alerts.log; \
	else \
		echo "No alerts log found"; \
	fi

# Display summary of logs
log-summary:
	@echo "📋 AgencyStack Log Summary"
	@echo "=================================="
	@echo ""
	@echo "$(BOLD)Health Check Logs:$(RESET)"
		tail -n 10 /var/log/agency_stack/health.log; \
	else \
		echo "No health logs found"; \
	fi
	@echo ""
	@echo "$(BOLD)Backup Logs:$(RESET)"
		tail -n 10 /var/log/agency_stack/backup.log; \
	else \
		echo "No backup logs found"; \
	fi
	@echo ""
	@echo "$(BOLD)Alert Logs:$(RESET)"
		tail -n 10 /var/log/agency_stack/alerts.log; \
	else \
		echo "No alert logs found"; \
	fi
	@echo ""
	@echo "For more details, run \`make logs\` or view the dashboard"

# Security and multi-tenancy commands
create-client:
	@echo "🏢 Creating new client..."
		echo "$(RED)Error: Missing required parameters.$(RESET)"; \
		echo "Usage: make create-client CLIENT_ID=name CLIENT_NAME=\"Full Name\" CLIENT_DOMAIN=domain.com"; \
		exit 1; \
	fi
	@sudo bash $(SCRIPTS_DIR)/create-client.sh "$(CLIENT_ID)" "$(CLIENT_NAME)" "$(CLIENT_DOMAIN)"

setup-roles:
	@echo "🔑 Setting up Keycloak roles for client..."
		echo "$(RED)Error: Missing required parameter CLIENT_ID.$(RESET)"; \
		echo "Usage: make setup-roles CLIENT_ID=name"; \
		exit 1; \
	fi
	@sudo bash $(SCRIPTS_DIR)/keycloak/setup_roles.sh "$(CLIENT_ID)"

security-audit:
	@echo "🔐 Running security audit..."
		sudo bash $(SCRIPTS_DIR)/security/audit_stack.sh $(if $(VERBOSE),--verbose,) $(if $(REPORT),--report,)

security-fix:
	@echo "🔧 Fixing security issues..."
		sudo bash $(SCRIPTS_DIR)/security/audit_stack.sh --fix $(if $(VERBOSE),--verbose,) $(if $(REPORT),--report,)

rotate-secrets:
	@echo "🔄 Rotating secrets..."
		sudo bash $(SCRIPTS_DIR)/security/generate_secrets.sh --rotate $(if $(VERBOSE),--verbose,) $(if $(REPORT),--report,)

setup-log-segmentation:
	@echo "📋 Setting up log segmentation..."
		sudo bash $(SCRIPTS_DIR)/security/setup_log_segmentation.sh $(if $(VERBOSE),--verbose,) $(if $(REPORT),--report,)

verify-certs:
	@echo "🔒 Verifying TLS certificates..."
	@sudo -E bash $(SCRIPTS_DIR)/security/verify_certificates.sh

verify-auth:
	@echo "👤 Verifying authentication configuration..."
	@sudo -E bash $(SCRIPTS_DIR)/security/verify_authentication.sh

multi-tenancy-status:
	@echo "🏢 Checking multi-tenancy status..."
	@sudo -E bash $(SCRIPTS_DIR)/security/check_multi_tenancy.sh

cryptosync:
	@echo "$(MAGENTA)$(BOLD)🔒 Installing Cryptosync...$(RESET)"
	@sudo $(SCRIPTS_DIR)/components/install_cryptosync.sh $(if $(CLIENT_ID),--client-id $(CLIENT_ID),) \
		$(if $(MOUNT_DIR),--mount-dir $(MOUNT_DIR),) \
		$(if $(REMOTE_NAME),--remote-name $(REMOTE_NAME),) \
		$(if $(CONFIG_NAME),--config-name $(CONFIG_NAME),) \
		$(if $(REMOTE_TYPE),--remote-type $(REMOTE_TYPE),) \
		$(if $(REMOTE_PATH),--remote-path $(REMOTE_PATH),) \
		$(if $(REMOTE_OPTIONS),--remote-options $(REMOTE_OPTIONS),) \
		$(if $(FORCE),--force,) \
		$(if $(WITH_DEPS),--with-deps,) \
		$(if $(USE_CRYFS),--use-cryfs,) \
		$(if $(INITIAL_SYNC),--initial-sync,) \
		$(if $(AUTO_MOUNT),--auto-mount,)

cryptosync-mount:
	@echo "$(MAGENTA)$(BOLD)🔒 Mounting Cryptosync vault...$(RESET)"
	@cryptosync-mount-$(CLIENT_ID)-$(CONFIG_NAME)

cryptosync-unmount:
	@echo "$(MAGENTA)$(BOLD)🔒 Unmounting Cryptosync vault...$(RESET)"
	@cryptosync-unmount-$(CLIENT_ID)-$(CONFIG_NAME)

cryptosync-sync:
	@echo "$(MAGENTA)$(BOLD)🔄 Syncing Cryptosync data to remote...$(RESET)"
	@cryptosync-sync-$(CLIENT_ID)-$(CONFIG_NAME) $(REMOTE_PATH)

cryptosync-config:
	@echo "$(MAGENTA)$(BOLD)⚙️ Opening Cryptosync configuration...$(RESET)"
	@$(EDITOR) $(CONFIG_DIR)/clients/$(CLIENT_ID)/cryptosync/config/cryptosync.$(CONFIG_NAME).conf

cryptosync-rclone-config:
	@echo "$(MAGENTA)$(BOLD)⚙️ Configuring Rclone remotes...$(RESET)"
	@rclone config --config $(CONFIG_DIR)/clients/$(CLIENT_ID)/rclone/rclone.conf

cryptosync-status:
	@echo "$(MAGENTA)$(BOLD)ℹ️ Cryptosync Status:$(RESET)"
	@echo "$(CYAN)Encrypted directory:$(RESET) $(CONFIG_DIR)/clients/$(CLIENT_ID)/vault/encrypted"
	@echo "$(CYAN)Mount point:$(RESET) $(if $(MOUNT_DIR),$(MOUNT_DIR),$(CONFIG_DIR)/clients/$(CLIENT_ID)/vault/decrypted)"
	@echo "$(CYAN)Mounted:$(RESET) $$(mountpoint -q $(if $(MOUNT_DIR),$(MOUNT_DIR),$(CONFIG_DIR)/clients/$(CLIENT_ID)/vault/decrypted) && echo "Yes" || echo "No")"
	@echo "$(CYAN)Configuration:$(RESET) $(CONFIG_DIR)/clients/$(CLIENT_ID)/cryptosync/config/cryptosync.$(CONFIG_NAME).conf"
	@echo "$(CYAN)Rclone config:$(RESET) $(CONFIG_DIR)/clients/$(CLIENT_ID)/rclone/rclone.conf"
	@echo "$(CYAN)Remote:$(RESET) $(REMOTE_NAME)"
	@$(SCRIPTS_DIR)/monitoring/check_cryptosync.sh $(CLIENT_ID) $(CONFIG_NAME)

cryptosync-logs:
	@echo "$(MAGENTA)$(BOLD)📋 Viewing Cryptosync logs...$(RESET)"
	@tail -n 50 $(LOG_DIR)/components/cryptosync.log
	@echo ""
	@echo "$(YELLOW)For more logs: $(RESET)less $(LOG_DIR)/components/cryptosync.log"
		echo ""; \
		echo "$(MAGENTA)$(BOLD)📋 Last sync operations:$(RESET)"; \
		tail -n 20 $(CONFIG_DIR)/clients/$(CLIENT_ID)/cryptosync/logs/sync.log; \
	fi

# Repository Audit and Cleanup Targets
# ------------------------------------------------------------------------------

quick-audit:
	@echo "$(MAGENTA)$(BOLD)🔍 Running Quick AgencyStack Repository Audit...$(RESET)"
	@sudo $(CURDIR)/scripts/utils/audit_and_cleanup.sh --quick

reliable-audit:
	@echo "$(MAGENTA)$(BOLD)🔍 Running Reliable AgencyStack Repository Audit...$(RESET)"
	@sudo $(CURDIR)/scripts/utils/quick_audit.sh
	@echo "$(GREEN)To view detailed report, check: /var/log/agency_stack/audit/quick_audit_$$(date +%Y%m%d).txt$(RESET)"

script-usage:
	@echo "$(MAGENTA)$(BOLD)📜 Analyzing Script Usage Patterns...$(RESET)"
	@sudo $(CURDIR)/scripts/utils/reliable_track_usage.sh
	@echo "$(GREEN)To view detailed report, check: /var/log/agency_stack/audit/usage_summary.txt$(RESET)"

script-usage-verbose:
	@echo "$(MAGENTA)$(BOLD)📜 Analyzing Script Usage Patterns (Verbose Mode)...$(RESET)"
	@sudo $(CURDIR)/scripts/utils/track_usage.sh --verbose
	@echo "$(GREEN)To view detailed report, check: /var/log/agency_stack/audit/usage_summary.txt$(RESET)"

audit-docs:
	@echo "$(MAGENTA)$(BOLD)📚 Running Documentation Audit...$(RESET)"
	@sudo $(CURDIR)/scripts/utils/quick_audit.sh --include-docs

audit-report:
	@echo "$(MAGENTA)$(BOLD)📋 Displaying AgencyStack Audit Report...$(RESET)"
		cat /var/log/agency_stack/audit/summary_$$(date +%Y%m%d).txt; \
		cat /var/log/agency_stack/audit/usage_summary.txt; \
		cat /var/log/agency_stack/audit/quick_audit_$$(date +%Y%m%d).txt; \
		cat /var/log/agency_stack/audit/audit_report.log; \
	else \
		echo "$(RED)No audit report found. Run 'make audit' first.$(RESET)"; \
		echo "$(YELLOW)Try running the script usage analysis with 'make script-usage'$(RESET)"; \
	fi

cleanup:
	@echo "$(MAGENTA)$(BOLD)🧹 Running AgencyStack Repository Cleanup...$(RESET)"
	@read -p "$(YELLOW)This will clean up unused scripts and resources. Are you sure? (y/N):$(RESET) " confirm; \
		sudo $(CURDIR)/scripts/utils/audit_and_cleanup.sh --clean; \
	else \
		echo "$(YELLOW)Cleanup aborted.$(RESET)"; \
	fi

# Component Registry Management Targets
# ------------------------------------------------------------------------------

	@echo "$(MAGENTA)$(BOLD)📋 Updating Component Registry...$(RESET)"
	@sudo $(SCRIPTS_DIR)/utils/update_component_registry.sh

component-status:
	@echo "$(MAGENTA)$(BOLD)📊 Checking Component Integration Status...$(RESET)"
	@sudo $(SCRIPTS_DIR)/utils/update_component_registry.sh --summary

component-check:
	@echo "$(MAGENTA)$(BOLD)🔍 Checking Component Registry for Inconsistencies...$(RESET)"
	@sudo $(SCRIPTS_DIR)/utils/update_component_registry.sh --check

component-update:
	@echo "$(MAGENTA)$(BOLD)✏️ Updating Component Status...$(RESET)"
	@read -p "$(YELLOW)Enter component name:$(RESET) " COMPONENT; \
	read -p "$(YELLOW)Enter flag to update (installed/hardened/makefile/sso/etc):$(RESET) " FLAG; \
	read -p "$(YELLOW)Enter new value (true/false):$(RESET) " VALUE; \
	sudo $(SCRIPTS_DIR)/utils/update_component_registry.sh --update-component $$COMPONENT --update-flag $$FLAG --update-value $$VALUE

# System Validation
validate:
	@echo "🔍 Validating system readiness for AgencyStack..."
	@sudo -E bash $(SCRIPTS_DIR)/utils/validate_system.sh $(if $(VERBOSE),--verbose,) $(if $(REPORT),--report,)

validate-report: REPORT := true
validate-report: validate

# Prerequisites Component
prerequisites: validate
	@echo "$(MAGENTA)$(BOLD)🔧 Installing System Prerequisites...$(RESET)"
	@sudo $(SCRIPTS_DIR)/components/install_prerequisites.sh $(if $(DOMAIN),--domain $(DOMAIN),) $(if $(ADMIN_EMAIL),--admin-email $(ADMIN_EMAIL),) $(if $(CLIENT_ID),--client-id $(CLIENT_ID),) $(if $(FORCE),--force,) $(if $(WITH_DEPS),--with-deps,) $(if $(VERBOSE),--verbose,)

prerequisites-status:
	@echo "$(MAGENTA)$(BOLD)ℹ️ Checking System Prerequisites Status...$(RESET)"

prerequisites-logs:
	@echo "$(MAGENTA)$(BOLD)📜 Viewing System Prerequisites Logs...$(RESET)"
	@ls -la /var/log/agency_stack/prerequisites-*.log 2>/dev/null || echo "$(YELLOW)No prerequisite installation logs found$(RESET)"
	@echo ""
	@for log in /var/log/agency_stack/prerequisites-*.log; do \
			echo "$(CYAN)Log file: $$log$(RESET)"; \
			tail -n 20 "$$log"; \
			echo ""; \
		fi; \
	done

prerequisites-restart:
	@echo "$(MAGENTA)$(BOLD)🔄 Reinstalling System Prerequisites...$(RESET)"
	@echo "$(YELLOW)Removing Prerequisites marker file...$(RESET)"
	@sudo rm -f /opt/agency_stack/.prerequisites_ok 
	@sudo $(SCRIPTS_DIR)/components/install_prerequisites.sh $(if $(DOMAIN),--domain $(DOMAIN),) $(if $(ADMIN_EMAIL),--admin-email $(ADMIN_EMAIL),) $(if $(CLIENT_ID),--client-id $(CLIENT_ID),) $(if $(FORCE),--force,) $(if $(WITH_DEPS),--with-deps,) $(if $(VERBOSE),--verbose,)

# WordPress
install-wordpress: validate
	@echo "Installing WordPress..."
	@sudo $(SCRIPTS_DIR)/components/install_wordpress.sh --domain $(DOMAIN) --admin-email $(ADMIN_EMAIL) $(if $(CLIENT_ID),--client-id $(CLIENT_ID),) $(if $(FORCE),--force,) $(if $(WITH_DEPS),--with-deps,) $(if $(VERBOSE),--verbose,)

# ERPNext
install-erpnext: validate
	@echo "Installing ERPNext..."
	@sudo $(SCRIPTS_DIR)/components/install_erpnext.sh --domain $(DOMAIN) --admin-email $(ADMIN_EMAIL) $(if $(CLIENT_ID),--client-id $(CLIENT_ID),) $(if $(FORCE),--force,) $(if $(WITH_DEPS),--with-deps,) $(if $(VERBOSE),--verbose,)

# PostHog
install-posthog: validate
	@echo "Installing PostHog..."
	@sudo $(SCRIPTS_DIR)/components/install_posthog.sh --domain $(DOMAIN) --admin-email $(ADMIN_EMAIL) $(if $(CLIENT_ID),--client-id $(CLIENT_ID),) $(if $(FORCE),--force,) $(if $(WITH_DEPS),--with-deps,) $(if $(VERBOSE),--verbose,)

# VoIP (FusionPBX + FreeSWITCH)
install-voip: validate
	@echo "$(MAGENTA)$(BOLD)☎️ Installing VoIP system (FusionPBX + FreeSWITCH)...$(RESET)"
	@sudo $(SCRIPTS_DIR)/components/install_voip.sh --domain $(DOMAIN) --admin-email $(ADMIN_EMAIL) $(if $(CLIENT_ID),--client-id $(CLIENT_ID),) $(if $(FORCE),--force,) $(if $(WITH_DEPS),--with-deps,) $(if $(VERBOSE),--verbose,)

voip: install-voip

voip-status:
	@echo "$(MAGENTA)$(BOLD)ℹ️ Checking VoIP System Status...$(RESET)"
	@cd /opt/agency_stack/voip/$(if $(CLIENT_ID),clients/$(CLIENT_ID)/,) && docker-compose ps
	@echo "$(CYAN)Logs can be viewed with: make voip-logs$(RESET)"

voip-logs:
	@echo "$(MAGENTA)$(BOLD)📜 Viewing VoIP Logs...$(RESET)"
	@cd /opt/agency_stack/voip/$(if $(CLIENT_ID),clients/$(CLIENT_ID)/,) && docker-compose logs -f

voip-restart:
	@echo "$(MAGENTA)$(BOLD)🔄 Restarting VoIP Services...$(RESET)"
	@cd /opt/agency_stack/voip/$(if $(CLIENT_ID),clients/$(CLIENT_ID)/,) && docker-compose restart

voip-stop:
	@echo "$(MAGENTA)$(BOLD)🛑 Stopping VoIP Services...$(RESET)"
	@cd /opt/agency_stack/voip/$(if $(CLIENT_ID),clients/$(CLIENT_ID)/,) && docker-compose stop

voip-start:
	@echo "$(MAGENTA)$(BOLD)▶️ Starting VoIP Services...$(RESET)"
	@cd /opt/agency_stack/voip/$(if $(CLIENT_ID),clients/$(CLIENT_ID)/,) && docker-compose start

voip-config:
	@echo "$(MAGENTA)$(BOLD)⚙️ Configuring VoIP System...$(RESET)"
	@read -p "$(YELLOW)Enter domain for VoIP (e.g., voip.yourdomain.com):$(RESET) " DOMAIN; \
	read -p "$(YELLOW)Enter admin email:$(RESET) " ADMIN_EMAIL; \
	read -p "$(YELLOW)Enter client ID (optional):$(RESET) " CLIENT_ID; \

# Mailu Email Server
install-mailu: validate
	@echo "Installing Mailu email server..."
	@sudo $(SCRIPTS_DIR)/components/install_mailu.sh --domain mail.$(DOMAIN) --email-domain $(DOMAIN) --admin-email $(ADMIN_EMAIL) $(if $(CLIENT_ID),--client-id $(CLIENT_ID),) $(if $(FORCE),--force,) $(if $(WITH_DEPS),--with-deps,) $(if $(VERBOSE),--verbose,)

# Listmonk - Newsletter & Mailing Lists
listmonk:
	@echo "Installing Listmonk..."
	@sudo $(SCRIPTS_DIR)/components/install_listmonk.sh --domain $(LISTMONK_DOMAIN) $(INSTALL_FLAGS)

listmonk-status:
	@docker ps -a | grep listmonk || echo "Listmonk is not running"

listmonk-logs:
	@docker logs -f listmonk-$(CLIENT_ID) 2>&1 | tee $(LOG_DIR)/components/listmonk.log

listmonk-stop:
	@docker-compose -f $(DOCKER_DIR)/listmonk/docker-compose.yml down

listmonk-start:
	@docker-compose -f $(DOCKER_DIR)/listmonk/docker-compose.yml up -d

listmonk-restart:
	@docker-compose -f $(DOCKER_DIR)/listmonk/docker-compose.yml restart

listmonk-backup:
	@echo "Backing up Listmonk data..."
	@mkdir -p $(BACKUP_DIR)/listmonk
	@docker exec listmonk-postgres-$(CLIENT_ID) pg_dump -U listmonk listmonk > $(BACKUP_DIR)/listmonk/listmonk_db_$(shell date +%Y%m%d).sql
	@tar -czf $(BACKUP_DIR)/listmonk/listmonk_uploads_$(shell date +%Y%m%d).tar.gz -C $(CONFIG_DIR)/clients/$(CLIENT_ID)/listmonk_data/uploads .
	@echo "Backup completed: $(BACKUP_DIR)/listmonk/"

listmonk-restore:
	@echo "Restoring Listmonk from backup is a manual process."
	@echo "Please refer to the documentation for detailed instructions."

listmonk-config:
	@echo "Opening Listmonk configuration..."
	@$(EDITOR) $(CONFIG_DIR)/clients/$(CLIENT_ID)/listmonk_data/config/config.toml

# Grafana
install-grafana: validate
	@echo "Installing Grafana monitoring..."
	@sudo $(SCRIPTS_DIR)/components/install_grafana.sh --domain $(DOMAIN) --admin-email $(ADMIN_EMAIL) $(if $(CLIENT_ID),--client-id $(CLIENT_ID),) $(if $(FORCE),--force,) $(if $(WITH_DEPS),--with-deps,) $(if $(VERBOSE),--verbose,)

# Loki
install-loki: validate
	@echo "Installing Loki log aggregation..."
	@sudo $(SCRIPTS_DIR)/components/install_loki.sh --domain logs.$(DOMAIN) $(if $(GRAFANA_DOMAIN),--grafana-domain $(GRAFANA_DOMAIN),--grafana-domain grafana.$(DOMAIN)) $(if $(CLIENT_ID),--client-id $(CLIENT_ID),) $(if $(FORCE),--force,) $(if $(WITH_DEPS),--with-deps,) $(if $(VERBOSE),--verbose,)

loki: validate
	@echo "$(MAGENTA)$(BOLD)📊 Installing Loki - Log Aggregation System...$(RESET)"
	@sudo $(SCRIPTS_DIR)/components/install_loki.sh --domain logs.$(DOMAIN) $(if $(GRAFANA_DOMAIN),--grafana-domain $(GRAFANA_DOMAIN),--grafana-domain grafana.$(DOMAIN)) $(if $(CLIENT_ID),--client-id $(CLIENT_ID),) $(if $(FORCE),--force,) $(if $(WITH_DEPS),--with-deps,) $(if $(VERBOSE),--verbose,)

loki-status:
	@echo "$(MAGENTA)$(BOLD)ℹ️ Checking Loki Status...$(RESET)"
	@if [ -n "$(CLIENT_ID)" ]; then \
		LOKI_CONTAINER="$(CLIENT_ID)_loki"; \
	else \
		SITE_NAME=$$(echo "$(DOMAIN)" | sed 's/\./_/g'); \
		LOKI_CONTAINER="loki_$${SITE_NAME}"; \
	fi; \
	if docker ps --format '{{.Names}}' | grep -q "$$LOKI_CONTAINER"; then \
		echo "$(GREEN)✅ Loki is running$(RESET)"; \
		docker ps --filter "name=$$LOKI_CONTAINER" --format "table {{.Names}}\t{{.Status}}\t{{.Ports}}"; \
		echo ""; \
		if docker ps --format '{{.Names}}' | grep -q "$(CLIENT_ID)_promtail" || docker ps --format '{{.Names}}' | grep -q "promtail_$${SITE_NAME}"; then \
			echo "$(GREEN)✅ Promtail log collector is running$(RESET)"; \
			docker ps --filter "name=promtail" --format "table {{.Names}}\t{{.Status}}"; \
		else \
			echo "$(YELLOW)⚠️ Promtail log collector is not running$(RESET)"; \
		fi; \
	else \
		echo "$(RED)❌ Loki is not running$(RESET)"; \
		echo "$(CYAN)Install with: make loki DOMAIN=yourdomain.com$(RESET)"; \
	fi; \
	if [ -d "/opt/agency_stack/loki/$(DOMAIN)" ]; then \
		echo ""; \
		echo "$(CYAN)Configuration directory: /opt/agency_stack/loki/$(DOMAIN)$(RESET)"; \
	fi

loki-logs:
	@echo "$(MAGENTA)$(BOLD)📜 Viewing Loki Logs...$(RESET)"
	@if [ -n "$(CLIENT_ID)" ]; then \
		LOKI_CONTAINER="$(CLIENT_ID)_loki"; \
		PROMTAIL_CONTAINER="$(CLIENT_ID)_promtail"; \
	else \
		SITE_NAME=$$(echo "$(DOMAIN)" | sed 's/\./_/g'); \
		LOKI_CONTAINER="loki_$${SITE_NAME}"; \
		PROMTAIL_CONTAINER="promtail_$${SITE_NAME}"; \
	fi; \
	if docker ps --format '{{.Names}}' | grep -q "$$LOKI_CONTAINER"; then \
		echo "$(CYAN)====== Loki Server Logs ======$(RESET)"; \
		docker logs --tail 50 "$$LOKI_CONTAINER"; \
		echo ""; \
		if docker ps --format '{{.Names}}' | grep -q "$$PROMTAIL_CONTAINER"; then \
			echo "$(CYAN)====== Promtail Collector Logs ======$(RESET)"; \
			docker logs --tail 20 "$$PROMTAIL_CONTAINER"; \
		fi; \
	else \
		echo "$(RED)❌ Loki container is not running$(RESET)"; \
		if [ -f "/var/log/agency_stack/components/loki.log" ]; then \
			echo "$(CYAN)Installation logs:$(RESET)"; \
			tail -n 30 /var/log/agency_stack/components/loki.log; \
		fi; \
	fi

loki-restart:
	@echo "$(MAGENTA)$(BOLD)🔄 Restarting Loki...$(RESET)"
	@if [ -n "$(CLIENT_ID)" ]; then \
		LOKI_DIR="/opt/agency_stack/loki/$(DOMAIN)"; \
	else \
		LOKI_DIR="/opt/agency_stack/loki/$(DOMAIN)"; \
	fi; \
	if [ -d "$$LOKI_DIR" ] && [ -f "$$LOKI_DIR/docker-compose.yml" ]; then \
		echo "$(CYAN)Restarting Loki containers...$(RESET)"; \
		cd "$$LOKI_DIR" && docker-compose restart; \
		echo "$(GREEN)✅ Loki has been restarted$(RESET)"; \
		echo "$(CYAN)Check status with: make loki-status$(RESET)"; \
	else \
		echo "$(RED)❌ Loki configuration not found at $$LOKI_DIR$(RESET)"; \
		echo "$(CYAN)Install with: make loki DOMAIN=yourdomain.com$(RESET)"; \
	fi

# Prometheus
install-prometheus: validate
	@echo "$(MAGENTA)$(BOLD)📊 Installing Prometheus Monitoring...$(RESET)"
	@sudo $(SCRIPTS_DIR)/components/install_prometheus.sh --domain metrics.$(DOMAIN) $(if $(GRAFANA_DOMAIN),--grafana-domain $(GRAFANA_DOMAIN),--grafana-domain grafana.$(DOMAIN)) $(if $(CLIENT_ID),--client-id $(CLIENT_ID),) $(if $(FORCE),--force,) $(if $(WITH_DEPS),--with-deps,) $(if $(VERBOSE),--verbose,)

prometheus: install-prometheus

prometheus-status:
	@echo "$(MAGENTA)$(BOLD)ℹ️ Checking Prometheus Status...$(RESET)"
	@cd /opt/agency_stack/prometheus/$(if $(CLIENT_ID),clients/$(CLIENT_ID)/,) && docker-compose ps
	@echo "$(CYAN)Logs can be viewed with: make prometheus-logs$(RESET)"

prometheus-logs:
	@echo "$(MAGENTA)$(BOLD)📜 Viewing Prometheus Logs...$(RESET)"
	@cd /opt/agency_stack/prometheus/$(if $(CLIENT_ID),clients/$(CLIENT_ID)/,) && docker-compose logs -f

prometheus-restart:
	@echo "$(MAGENTA)$(BOLD)🔄 Restarting Prometheus Services...$(RESET)"
	@cd /opt/agency_stack/prometheus/$(if $(CLIENT_ID),clients/$(CLIENT_ID)/,) && docker-compose restart

prometheus-stop:
	@echo "$(MAGENTA)$(BOLD)🛑 Stopping Prometheus Services...$(RESET)"
	@cd /opt/agency_stack/prometheus/$(if $(CLIENT_ID),clients/$(CLIENT_ID)/,) && docker-compose stop

prometheus-start:
	@echo "$(MAGENTA)$(BOLD)▶️ Starting Prometheus Services...$(RESET)"
	@cd /opt/agency_stack/prometheus/$(if $(CLIENT_ID),clients/$(CLIENT_ID)/,) && docker-compose start

prometheus-reload:
	@echo "$(MAGENTA)$(BOLD)🔄 Reloading Prometheus Configuration...$(RESET)"
	@curl -X POST http://localhost:9090/-/reload || echo "$(RED)Failed to reload Prometheus. Is it running?$(RESET)"

prometheus-alerts:
	@echo "$(MAGENTA)$(BOLD)🔔 Viewing Prometheus Alerts...$(RESET)"
	@curl -s http://localhost:9090/api/v1/alerts | jq . || echo "$(RED)Failed to fetch alerts. Is Prometheus running?$(RESET)"

prometheus-config:
	@echo "$(MAGENTA)$(BOLD)⚙️ Configuring Prometheus...$(RESET)"
	@read -p "$(YELLOW)Enter domain for Prometheus (e.g., metrics.yourdomain.com):$(RESET) " DOMAIN; \
	read -p "$(YELLOW)Enter Grafana domain (e.g., grafana.yourdomain.com):$(RESET) " GRAFANA_DOMAIN; \
	read -p "$(YELLOW)Enter client ID (optional):$(RESET) " CLIENT_ID; \

# Keycloak
keycloak: validate
	@echo "$(MAGENTA)$(BOLD)🔐 Installing Keycloak Identity Provider...$(RESET)"
	@sudo $(SCRIPTS_DIR)/components/install_keycloak.sh --domain $(DOMAIN) --admin-email $(ADMIN_EMAIL) $(if $(CLIENT_ID),--client-id $(CLIENT_ID),) $(if $(FORCE),--force,) $(if $(WITH_DEPS),--with-deps,) $(if $(VERBOSE),--verbose,)

keycloak-status:
	@echo "$(MAGENTA)$(BOLD)🔍 Checking Keycloak Status...$(RESET)"
	@if [ -f "/opt/agency_stack/clients/$(CLIENT_ID)/keycloak/.installed_ok" ]; then \
		echo "$(GREEN)✅ Keycloak is installed$(RESET)"; \
		if docker ps | grep -q "keycloak"; then \
			echo "$(GREEN)✅ Keycloak container is running$(RESET)"; \
			docker ps | grep keycloak; \
		else \
			echo "$(RED)❌ Keycloak container is not running$(RESET)"; \
		fi; \
	else \
		echo "$(RED)❌ Keycloak is not installed$(RESET)"; \
		echo "$(CYAN)To install, run: make keycloak$(RESET)"; \
		exit 1; \
	fi

keycloak-logs:
	@echo "$(MAGENTA)$(BOLD)📜 Viewing Keycloak Logs...$(RESET)"
	@if [ -f "/var/log/agency_stack/components/keycloak.log" ]; then \
		echo "$(CYAN)Recent Keycloak installation logs:$(RESET)"; \
		tail -n 20 /var/log/agency_stack/components/keycloak.log; \
		echo ""; \
		echo "$(CYAN)For container logs, use:$(RESET)"; \
		echo "docker logs keycloak-$(CLIENT_ID) --tail 50"; \
	else \
		echo "$(YELLOW)Keycloak installation logs not found.$(RESET)"; \
		if docker ps | grep -q "keycloak"; then \
			echo "$(CYAN)Container logs:$(RESET)"; \
			docker logs keycloak-$(CLIENT_ID) --tail 20; \
		fi; \
	fi

keycloak-restart:
	@echo "$(MAGENTA)$(BOLD)🔄 Restarting Keycloak...$(RESET)"
	@if [ -f "/opt/agency_stack/clients/$(CLIENT_ID)/keycloak/.installed_ok" ]; then \
		docker restart keycloak-$(CLIENT_ID); \
		echo "$(GREEN)✅ Keycloak has been restarted$(RESET)"; \
		echo "$(CYAN)Check status with: make keycloak-status$(RESET)"; \
	else \
		echo "$(RED)❌ Keycloak is not installed$(RESET)"; \
		echo "$(CYAN)To install, run: make keycloak$(RESET)"; \
	fi

# Alias for backward compatibility
install-keycloak: keycloak

# Core Infrastructure
install-infrastructure:
	@echo "Installing core infrastructure..."
	@sudo $(SCRIPTS_DIR)/core/install_infrastructure.sh $(if $(VERBOSE),--verbose,)

# Security Infrastructure
install-security-infrastructure:
	@echo "Installing security infrastructure..."
	@sudo $(SCRIPTS_DIR)/core/install_security_infrastructure.sh --domain $(DOMAIN) --email $(ADMIN_EMAIL) $(if $(VERBOSE),--verbose,)

# Multi-tenancy Infrastructure
install-multi-tenancy:
	@echo "Setting up multi-tenancy infrastructure..."
	@sudo $(SCRIPTS_DIR)/multi-tenancy/install_multi_tenancy.sh $(if $(VERBOSE),--verbose,)

# Business Applications
business: erp cal killbill documenso chatwoot
	@echo "Business Applications installed"

# ERPNext - Enterprise Resource Planning
erp:
	@echo "Installing ERPNext..."
	@sudo $(SCRIPTS_DIR)/components/install_erpnext.sh --domain $(ERP_DOMAIN) $(INSTALL_FLAGS)

# Cal.com - Scheduling
cal:
	@echo "Installing Cal.com..."
	@sudo $(SCRIPTS_DIR)/components/install_cal.sh --domain $(CAL_DOMAIN) $(INSTALL_FLAGS)

# Documenso - Document signing
documenso:
	@echo "Installing Documenso..."
	@sudo $(SCRIPTS_DIR)/components/install_documenso.sh --domain $(DOCUMENSO_DOMAIN) $(INSTALL_FLAGS)

# KillBill - Billing
killbill:
	@echo "Installing KillBill..."
	@sudo $(SCRIPTS_DIR)/components/install_killbill.sh --domain $(KILLBILL_DOMAIN) $(INSTALL_FLAGS)

# Chatwoot - Customer Service Platform
chatwoot:
	@echo "Installing Chatwoot..."
	@sudo $(SCRIPTS_DIR)/components/install_chatwoot.sh --domain $(CHATWOOT_DOMAIN) $(INSTALL_FLAGS)

chatwoot-status:
	@docker ps -a | grep chatwoot || echo "Chatwoot is not running"

chatwoot-logs:
	@docker logs -f chatwoot-app-$(CLIENT_ID) 2>&1 | tee $(LOG_DIR)/components/chatwoot.log

chatwoot-stop:
	@docker-compose -f $(DOCKER_DIR)/chatwoot/docker-compose.yml down

chatwoot-start:
	@docker-compose -f $(DOCKER_DIR)/chatwoot/docker-compose.yml up -d

chatwoot-restart:
	@docker-compose -f $(DOCKER_DIR)/chatwoot/docker-compose.yml restart

chatwoot-backup:
	@echo "Backing up Chatwoot data..."
	@mkdir -p $(BACKUP_DIR)/chatwoot
	@docker exec chatwoot-postgres-$(CLIENT_ID) pg_dump -U chatwoot chatwoot > $(BACKUP_DIR)/chatwoot/chatwoot_db_$(shell date +%Y%m%d).sql
	@tar -czf $(BACKUP_DIR)/chatwoot/chatwoot_storage_$(shell date +%Y%m%d).tar.gz -C $(CONFIG_DIR)/clients/$(CLIENT_ID)/chatwoot_data/storage .
	@echo "Backup completed: $(BACKUP_DIR)/chatwoot/"

chatwoot-config:
	@echo "Opening Chatwoot environment configuration..."
	@$(EDITOR) $(DOCKER_DIR)/chatwoot/.env

# Content & Media
peertube:
	@echo "$(MAGENTA)$(BOLD)🎞️ Installing PeerTube - Self-hosted Video Platform...$(RESET)"
	@read -p "$(YELLOW)Enter domain for PeerTube (e.g., peertube.yourdomain.com):$(RESET) " DOMAIN; \
	sudo $(SCRIPTS_DIR)/components/install_peertube.sh --domain $$DOMAIN

peertube-sso:
	@echo "$(MAGENTA)$(BOLD)🔐 Installing PeerTube with SSO integration...$(RESET)"
	@read -p "$(YELLOW)Enter domain for PeerTube (e.g., peertube.yourdomain.com):$(RESET) " DOMAIN; \
	read -p "$(YELLOW)Enter SSO client ID for PeerTube:$(RESET) " CLIENT_ID; \
	sudo $(SCRIPTS_DIR)/components/install_peertube.sh --domain $$DOMAIN --client-id $$CLIENT_ID

peertube-with-deps:
	@echo "$(MAGENTA)$(BOLD)🎞️ Installing PeerTube with all dependencies...$(RESET)"
	@read -p "$(YELLOW)Enter domain for PeerTube (e.g., peertube.yourdomain.com):$(RESET) " DOMAIN; \
	sudo $(SCRIPTS_DIR)/components/install_peertube.sh --domain $$DOMAIN --with-deps

peertube-reinstall:
	@echo "$(MAGENTA)$(BOLD)🔄 Reinstalling PeerTube...$(RESET)"
	@read -p "$(YELLOW)Enter domain for PeerTube (e.g., peertube.yourdomain.com):$(RESET) " DOMAIN; \
	sudo $(SCRIPTS_DIR)/components/install_peertube.sh --domain $$DOMAIN --force

peertube-status:
	@echo "$(MAGENTA)$(BOLD)ℹ️ Checking PeerTube status...$(RESET)"
	@cd $(DOCKER_DIR)/peertube && docker-compose ps
	@echo "$(CYAN)Logs can be viewed with: make peertube-logs$(RESET)"

peertube-logs:
	@echo "$(MAGENTA)$(BOLD)📜 Viewing PeerTube logs...$(RESET)"
	@cd $(DOCKER_DIR)/peertube && docker-compose logs -f

peertube-stop:
	@echo "$(MAGENTA)$(BOLD)🛑 Stopping PeerTube...$(RESET)"
	@cd $(DOCKER_DIR)/peertube && docker-compose stop

peertube-start:
	@echo "$(MAGENTA)$(BOLD)▶️ Starting PeerTube...$(RESET)"
	@cd $(DOCKER_DIR)/peertube && docker-compose start

peertube-restart:
	@echo "$(MAGENTA)$(BOLD)🔄 Restarting PeerTube...$(RESET)"
	@cd $(DOCKER_DIR)/peertube && docker-compose restart

# DevOps Components
# ------------------------------------------------------------------------------

# Drone CI - Continuous Integration and Delivery Platform
droneci:
	@echo "Installing Drone CI..."
	@sudo $(SCRIPTS_DIR)/components/install_droneci.sh --domain $(DOMAIN) $(INSTALL_FLAGS)

droneci-status:
	@docker ps -a | grep drone || echo "Drone CI is not running"

droneci-logs:
	@docker logs -f drone-server-$(CLIENT_ID) 2>&1 | tee $(LOG_DIR)/components/droneci.log

droneci-runner-logs:
	@docker logs -f drone-runner-$(CLIENT_ID) 2>&1 | tee $(LOG_DIR)/components/droneci-runner.log

droneci-stop:
	@docker-compose -f $(DOCKER_DIR)/droneci/docker-compose.yml down

droneci-start:
	@docker-compose -f $(DOCKER_DIR)/droneci/docker-compose.yml up -d

droneci-restart:
	@docker-compose -f $(DOCKER_DIR)/droneci/docker-compose.yml restart

droneci-backup:
	@echo "Backing up Drone CI data..."
	@mkdir -p $(BACKUP_DIR)/droneci
	@$(CONFIG_DIR)/clients/$(CLIENT_ID)/droneci_data/scripts/backup.sh "$(BACKUP_DIR)/droneci"
	@echo "Backup completed: $(BACKUP_DIR)/droneci/"

droneci-config:
	@echo "Opening Drone CI configuration..."
	@$(EDITOR) $(DOCKER_DIR)/droneci/.env

# Collaboration Components
# ------------------------------------------------------------------------------

# Etebase - Encrypted CalDAV/CardDAV Server
etebase:
	@echo "$(MAGENTA)$(BOLD)🗓️ Installing Etebase...$(RESET)"
	@sudo $(SCRIPTS_DIR)/components/install_etebase.sh $(if $(CLIENT_ID),--client-id $(CLIENT_ID),) \
		$(if $(DOMAIN),--domain $(DOMAIN),) \
		$(if $(PORT),--port $(PORT),) \
		$(if $(ADMIN_USER),--admin-user $(ADMIN_USER),) \
		$(if $(ADMIN_EMAIL),--admin-email $(ADMIN_EMAIL),) \
		$(if $(ADMIN_PASSWORD),--admin-password $(ADMIN_PASSWORD),) \
		$(if $(FORCE),--force,) \
		$(if $(WITH_DEPS),--with-deps,) \
		$(if $(NO_SSL),--no-ssl,) \
		$(if $(DISABLE_MONITORING),--disable-monitoring,)

etebase-status:
	@echo "$(MAGENTA)$(BOLD)ℹ️ Checking Etebase status...$(RESET)"
		$(CONFIG_DIR)/monitoring/scripts/check_etebase-$(CLIENT_ID).sh $(CLIENT_ID); \
	else \
		echo "$(RED)Monitoring script not found. Checking container status...$(RESET)"; \
		docker ps -a | grep etebase-$(CLIENT_ID) || echo "$(RED)Etebase container not found$(RESET)"; \
	fi

etebase-logs:
	@echo "$(MAGENTA)$(BOLD)📋 Viewing Etebase logs...$(RESET)"
	@docker logs -f etebase-$(CLIENT_ID) 2>&1 | tee $(LOG_DIR)/components/etebase.log

etebase-stop:
	@echo "$(MAGENTA)$(BOLD)🛑 Stopping Etebase...$(RESET)"
	@cd $(DOCKER_DIR)/etebase && docker-compose down

etebase-start:
	@echo "$(MAGENTA)$(BOLD)🚀 Starting Etebase...$(RESET)"
	@cd $(DOCKER_DIR)/etebase && docker-compose up -d

etebase-restart:
	@echo "$(MAGENTA)$(BOLD)🔄 Restarting Etebase...$(RESET)"
	@cd $(DOCKER_DIR)/etebase && docker-compose restart

etebase-backup:
	@echo "$(MAGENTA)$(BOLD)💾 Backing up Etebase data...$(RESET)"
	@$(CONFIG_DIR)/clients/$(CLIENT_ID)/etebase/scripts/backup.sh "$(CLIENT_ID)" "$(CONFIG_DIR)/backups/etebase"
	@echo "$(GREEN)Backup completed to: $(CONFIG_DIR)/backups/etebase$(RESET)"

etebase-config:
	@echo "$(MAGENTA)$(BOLD)⚙️ Opening Etebase configuration...$(RESET)"
	@$(EDITOR) $(CONFIG_DIR)/clients/$(CLIENT_ID)/etebase/config/credentials.env

# Database Components

# AI Foundation
.PHONY: ollama ollama-status ollama-logs ollama-stop ollama-start ollama-restart ollama-pull ollama-list ollama-test

ollama:
	@echo "Installing Ollama..."
	@mkdir -p /var/log/agency_stack/components/
	@bash scripts/components/install_ollama.sh $(ARGS)

ollama-status:
	@echo "Checking Ollama status..."
		/opt/agency_stack/monitoring/scripts/check_ollama-$(CLIENT_ID).sh $(CLIENT_ID); \
	else \
		echo "Ollama monitoring script not found. Please install Ollama first."; \
		exit 1; \
	fi

ollama-logs:
	@echo "Displaying Ollama logs..."
		cd /opt/agency_stack/docker/ollama && docker-compose logs --tail=100 -f; \
	else \
		echo "Ollama installation not found. Please install Ollama first."; \
		exit 1; \
	fi

ollama-stop:
	@echo "Stopping Ollama..."
		cd /opt/agency_stack/docker/ollama && docker-compose stop; \
	else \
		echo "Ollama installation not found. Please install Ollama first."; \
		exit 1; \
	fi

ollama-start:
	@echo "Starting Ollama..."
		cd /opt/agency_stack/docker/ollama && docker-compose start; \
	else \
		echo "Ollama installation not found. Please install Ollama first."; \
		exit 1; \
	fi

ollama-restart:
	@echo "Restarting Ollama..."
		cd /opt/agency_stack/docker/ollama && docker-compose restart; \
	else \
		echo "Ollama installation not found. Please install Ollama first."; \
		exit 1; \
	fi

ollama-pull:
	@echo "Pulling Ollama models..."
	@if command -v ollama-pull-models-$(CLIENT_ID) > /dev/null 2>&1; then \
		ollama-pull-models-$(CLIENT_ID); \
	else \
		echo "Ollama helper scripts not found. Please install Ollama first."; \
		exit 1; \
	fi

ollama-list:
	@echo "Listing Ollama models..."
	@if command -v ollama-list-models-$(CLIENT_ID) > /dev/null 2>&1; then \
		ollama-list-models-$(CLIENT_ID); \
	else \
		echo "Ollama helper scripts not found. Please install Ollama first."; \
		exit 1; \
	fi

ollama-test:
	@echo "Testing Ollama API..."
	@if command -v ollama-test-api-$(CLIENT_ID) > /dev/null 2>&1; then \
		ollama-test-api-$(CLIENT_ID) $(MODEL) "$(PROMPT)"; \
	else \
		echo "Ollama helper scripts not found. Please install Ollama first."; \
		exit 1; \
	fi

# LangChain
.PHONY: langchain langchain-status langchain-logs langchain-stop langchain-start langchain-restart langchain-test

langchain:
	@echo "Installing LangChain..."
	@mkdir -p /var/log/agency_stack/components/
	@bash scripts/components/install_langchain.sh $(ARGS)

langchain-status:
	@echo "Checking LangChain status..."
		/opt/agency_stack/monitoring/scripts/check_langchain-$(CLIENT_ID).sh $(CLIENT_ID); \
	else \
		echo "LangChain monitoring script not found. Please install LangChain first."; \
		exit 1; \
	fi

langchain-logs:
	@echo "Displaying LangChain logs..."
		cd /opt/agency_stack/docker/langchain && docker-compose logs --tail=100 -f; \
	else \
		echo "LangChain installation not found. Please install LangChain first."; \
		exit 1; \
	fi

langchain-stop:
	@echo "Stopping LangChain..."
		cd /opt/agency_stack/docker/langchain && docker-compose stop; \
	else \
		echo "LangChain installation not found. Please install LangChain first."; \
		exit 1; \
	fi

langchain-start:
	@echo "Starting LangChain..."
		cd /opt/agency_stack/docker/langchain && docker-compose start; \
	else \
		echo "LangChain installation not found. Please install LangChain first."; \
		exit 1; \
	fi

langchain-restart:
	@echo "Restarting LangChain..."
		cd /opt/agency_stack/docker/langchain && docker-compose restart; \
	else \
		echo "LangChain installation not found. Please install LangChain first."; \
		exit 1; \
	fi

langchain-test:
	@echo "Testing LangChain API..."
		PORT=$$(grep PORT /opt/agency_stack/docker/langchain/.env | cut -d= -f2); \
		curl -X POST http://localhost:$${PORT}/prompt \
			-H "Content-Type: application/json" \
			-d '{"template":"Tell me about {topic} in one sentence.","inputs":{"topic":"LangChain"}}'; \
	else \
		echo "LangChain installation not found. Please install LangChain first."; \
		exit 1; \
	fi

## AI Dashboard Targets
ai-dashboard:
	@echo "Installing AI Dashboard..."
	@./scripts/components/install_ai_dashboard.sh --client-id=$(CLIENT_ID) --domain=$(DOMAIN) $(AI_DASHBOARD_FLAGS)

ai-dashboard-status:
	@echo "Checking AI Dashboard status..."
	@docker ps -f "name=ai-dashboard-$(CLIENT_ID)" --format "table {{.Names}}\t{{.Status}}\t{{.Ports}}"

ai-dashboard-logs:
	@echo "Viewing AI Dashboard logs..."
	@docker logs ai-dashboard-$(CLIENT_ID) -f --tail=100

ai-dashboard-restart:
	@echo "Restarting AI Dashboard..."
	@docker restart ai-dashboard-$(CLIENT_ID)

ai-dashboard-test:
	@echo "Opening AI Dashboard in browser..."
	@xdg-open https://ai.$(DOMAIN) || open https://ai.$(DOMAIN) || echo "Could not open browser, please visit https://ai.$(DOMAIN) manually"

## Agent Orchestrator Targets
agent-orchestrator:
	@echo "Installing Agent Orchestrator..."
	@./scripts/components/install_agent_orchestrator.sh --client-id=$(CLIENT_ID) --domain=$(DOMAIN) $(AGENT_ORCHESTRATOR_FLAGS)

agent-orchestrator-status:
	@echo "Checking Agent Orchestrator status..."
	@docker ps -f "name=agent-orchestrator-$(CLIENT_ID)" --format "table {{.Names}}\t{{.Status}}\t{{.Ports}}"

agent-orchestrator-logs:
	@echo "Viewing Agent Orchestrator logs..."
	@docker logs agent-orchestrator-$(CLIENT_ID) -f --tail=100

agent-orchestrator-restart:
	@echo "Restarting Agent Orchestrator..."
	@docker restart agent-orchestrator-$(CLIENT_ID)

agent-orchestrator-test:
	@echo "Testing Agent Orchestrator API..."
	@curl -s http://localhost:5210/health || echo "Could not connect to Agent Orchestrator. Is it running?"
	@echo ""
	@echo "To open in browser, visit: https://agent.$(DOMAIN)"

# VM testing and deployment targets
.PHONY: vm-test vm-test-rich vm-test-component-% vm-test-component vm-test-report vm-deploy vm-shell

# Deploy local codebase to remote VM
vm-deploy:
		echo "$(RED)Error: REMOTE_VM_SSH environment variable not set$(RESET)"; \
		echo "$(YELLOW)Set it with: export REMOTE_VM_SSH=user@vm-hostname$(RESET)"; \
		exit 1; \
	fi
	@echo "$(MAGENTA)$(BOLD)🚀 Deploying AgencyStack to ${REMOTE_VM_SSH}...$(RESET)"
	@echo "$(CYAN)Creating necessary directories...$(RESET)"
	@ssh -o ConnectTimeout=10 -o BatchMode=no ${REMOTE_VM_SSH} "\
		mkdir -p /opt/agency_stack && \
		chown -R root:root /opt/agency_stack && \
		chmod -R 755 /opt/agency_stack"
	@echo "$(CYAN)Transferring files (this may take a moment)...$(RESET)"
	@tar czf - --exclude='.git' --exclude='node_modules' --exclude='*.tar.gz' . | \
		ssh -o ConnectTimeout=10 -o BatchMode=no ${REMOTE_VM_SSH} "\
		cd /opt/agency_stack && \
		tar xzf - && \
		chown -R root:root . && \
		chmod -R 755 ."
	@echo "$(GREEN)$(BOLD)✅ Deployment complete!$(RESET)"

# Open a shell on the remote VM
vm-shell:
		echo "$(RED)Error: REMOTE_VM_SSH environment variable not set$(RESET)"; \
		echo "$(YELLOW)Set it with: export REMOTE_VM_SSH=user@vm-hostname$(RESET)"; \
		exit 1; \
	fi
	@echo "$(MAGENTA)$(BOLD)🔌 Connecting to ${REMOTE_VM_SSH}...$(RESET)"
	@ssh -t -o ConnectTimeout=10 -o BatchMode=no ${REMOTE_VM_SSH} "cd /opt/agency_stack && export TERM=xterm-256color && bash"

# Run basic SSH connection test to VM
vm-test: 
		echo "$(RED)Error: REMOTE_VM_SSH environment variable not set$(RESET)"; \
		echo "$(YELLOW)Set it with: export REMOTE_VM_SSH=user@vm-hostname$(RESET)"; \
		exit 1; \
	fi
	@echo "$(MAGENTA)$(BOLD)🧪 Testing AgencyStack on remote VM: ${REMOTE_VM_SSH}$(RESET)"
	@echo "$(CYAN)Testing SSH connection...$(RESET)"
	@ssh -o ConnectTimeout=10 -o BatchMode=no ${REMOTE_VM_SSH} "echo Connected to \$$(hostname) successfully" || { \
		echo "$(RED)Failed to connect to remote VM$(RESET)"; \
		exit 1; \
	}
	@echo "$(GREEN)$(BOLD)✅ Remote VM connection successful!$(RESET)"
	@echo ""
	@echo "$(CYAN)Available remote testing commands:$(RESET)"
	@echo "  $(YELLOW)make vm-deploy$(RESET)             - Deploy current codebase to VM"
	@echo "  $(YELLOW)make vm-shell$(RESET)              - Open shell on the VM"
	@echo "  $(YELLOW)make vm-test-rich$(RESET)          - Run full test suite on VM"
	@echo "  $(YELLOW)make vm-test-component-NAME$(RESET) - Test specific component"
	@echo "  $(YELLOW)make vm-test-report$(RESET)        - Generate markdown test report"
	@echo ""
	@echo "$(CYAN)See docs/LOCAL_DEVELOPMENT.md for complete workflow$(RESET)"

# Run comprehensive tests on the VM
vm-test-rich: vm-deploy
	@echo "$(MAGENTA)$(BOLD)🧪 Running rich VM test for AgencyStack$(RESET)"
	@TERM=xterm-256color $(SCRIPTS_DIR)/utils/vm_test_report.sh --verbose all

# Component-specific VM testing (pattern-based target)
vm-test-component-%: vm-deploy
	@echo "$(MAGENTA)$(BOLD)🧪 Running rich VM test for component: $(CYAN)$*$(RESET)"
	@TERM=xterm-256color $(SCRIPTS_DIR)/utils/vm_test_report.sh --verbose $*

# Test specific component on remote VM with environment variable
vm-test-component:
		echo "$(RED)Error: REMOTE_VM_SSH environment variable not set$(RESET)"; \
		echo "$(YELLOW)Set it with: export REMOTE_VM_SSH=user@vm-hostname$(RESET)"; \
		exit 1; \
	fi
		echo "$(RED)Error: COMPONENT environment variable not set$(RESET)"; \
		echo "$(YELLOW)Set it with: export COMPONENT=component_name$(RESET)"; \
		exit 1; \
	fi
	@echo "$(MAGENTA)$(BOLD)🧪 Testing $(CYAN)$${COMPONENT}$(MAGENTA) on remote VM$(RESET)"
	@TERM=xterm-256color $(SCRIPTS_DIR)/utils/vm_test_report.sh --verbose "$${COMPONENT}"

# Generate markdown report for VM testing
vm-test-report:
		echo "$(RED)Error: REMOTE_VM_SSH environment variable not set$(RESET)"; \
		echo "$(YELLOW)Set it with: export REMOTE_VM_SSH=user@vm-hostname$(RESET)"; \
		exit 1; \
	fi
	@echo "$(MAGENTA)$(BOLD)📊 Generating test report for $(CYAN)$${COMPONENT:-all}$(MAGENTA) on remote VM$(RESET)"
	@TERM=xterm-256color $(SCRIPTS_DIR)/utils/vm_test_report.sh --markdown --verbose "$${COMPONENT:-all}"
	@echo "$(GREEN)Report generated: $(PWD)/vm_test_report.md$(RESET)"

# Display local/remote testing workflow
show-dev-workflow:
	@echo "$(MAGENTA)$(BOLD)🔍 AgencyStack Local/Remote Development Workflow$(RESET)"
	else \
		echo "$(RED)LOCAL_DEVELOPMENT.md file not found$(RESET)"; \
		echo "$(YELLOW)Run 'make alpha-fix --add-dev-docs' to create it$(RESET)"; \
	fi

# Alpha deployment validation
alpha-check:
	@echo "$(MAGENTA)$(BOLD)🧪 Running AgencyStack Alpha validation...$(RESET)"
	@echo "$(CYAN)Verifying all components against DevOps standards...$(RESET)"
	@$(SCRIPTS_DIR)/utils/validate_components.sh --report --verbose || true
	@echo ""
	@echo "$(CYAN)Summary from component validation:$(RESET)"
	@if [ -f "$(PWD)/component_validation_report.md" ]; then \
		cat $(PWD)/component_validation_report.md | grep -E "^✅|^❌|^⚠️" || echo "$(YELLOW)No status markers found in report$(RESET)"; \
	else \
		echo "$(YELLOW)No validation report generated$(RESET)"; \
	fi
	@echo ""
	
	@echo "$(CYAN)Checking for required directories and markers...$(RESET)"
	@mkdir -p $(CONFIG_DIR) $(LOG_DIR) 2>/dev/null || true
	@mkdir -p /opt/agency_stack/clients/${CLIENT_ID:-default} 2>/dev/null || true
	@touch $(CONFIG_DIR)/.installed_ok 2>/dev/null || true
	
	@echo "$(CYAN)Checking for port conflicts...$(RESET)"
	@if [ -f "$(SCRIPTS_DIR)/utils/port_conflict_detector.sh" ]; then \
		$(SCRIPTS_DIR)/utils/port_conflict_detector.sh --quiet || echo "$(YELLOW)⚠️ Port conflicts detected. Run 'make detect-ports' for details.$(RESET)"; \
	else \
		echo "$(YELLOW)⚠️ Port conflict detector not found. Skipping check.$(RESET)"; \
	fi
	
	@echo "$(CYAN)Running quick audit...$(RESET)"
	@if [ -f "$(SCRIPTS_DIR)/utils/quick_audit.sh" ]; then \
		$(SCRIPTS_DIR)/utils/quick_audit.sh || echo "$(YELLOW)⚠️ Quick audit detected issues. Check component logs.$(RESET)"; \
	else \
		echo "$(YELLOW)⚠️ Quick audit script not found. Skipping check.$(RESET)"; \
	fi
	
	@echo ""
	@echo "$(GREEN)$(BOLD)✅ Alpha validation complete!$(RESET)"
	@echo "$(CYAN)Review $(PWD)/component_validation_report.md for full details$(RESET)"
	@echo "$(CYAN)Run 'make alpha-fix' to attempt repairs for common issues$(RESET)"

# Attempt to automatically fix common issues
alpha-fix:
	@echo "$(MAGENTA)$(BOLD)🔧 Attempting to fix common issues...$(RESET)"
	@$(SCRIPTS_DIR)/utils/validate_components.sh --fix --report
	@echo "$(GREEN)Fixes attempted. Please run 'make alpha-check' again to verify.$(RESET)"

# Apply generated makefile targets
alpha-apply-targets:
	@echo "$(MAGENTA)$(BOLD)🔧 Applying generated Makefile targets...$(RESET)"
		echo "Found generated targets file. Merging..."; \
		cat $(PWD)/makefile_targets.generated >> $(PWD)/Makefile; \
		echo "$(GREEN)Applied all generated targets to Makefile$(RESET)"; \
	else \
		echo "$(YELLOW)No generated targets file found$(RESET)"; \
		echo "Run 'make alpha-fix' to generate targets first"; \
	fi

.PHONY: alpha-check alpha-fix alpha-apply-targets

# Tailscale mesh networking component
tailscale: validate
	@echo "Installing Tailscale mesh networking..."
	@sudo $(SCRIPTS_DIR)/components/install_tailscale.sh --domain $(DOMAIN) --admin-email $(ADMIN_EMAIL) $(if $(CLIENT_ID),--client-id $(CLIENT_ID),) $(if $(FORCE),--force,) $(if $(WITH_DEPS),--with-deps,) $(if $(VERBOSE),--verbose,)

tailscale-status:
	@echo "Checking Tailscale status..."
	@if systemctl is-active tailscaled > /dev/null 2>&1; then \
		echo "$(GREEN)✓ Tailscale daemon is running$(RESET)"; \
		echo ""; \
		echo "Network status:"; \
		tailscale status || true; \
		echo ""; \
		echo "IP addresses:"; \
		tailscale ip || true; \
	else \
		echo "$(RED)✗ Tailscale daemon is not running$(RESET)"; \
	fi

tailscale-logs:
	@echo "Viewing Tailscale logs..."
	@if [ -f "/var/log/agency_stack/components/tailscale.log" ]; then \
		echo "$(CYAN)Recent Tailscale actions:$(RESET)"; \
		sudo grep "Tailscale" /var/log/syslog | tail -n 20; \
		echo ""; \
		echo "$(CYAN)For installation logs, use:$(RESET)"; \
		echo "cat /var/log/agency_stack/components/tailscale.log"; \
	else \
		echo "$(YELLOW)Tailscale logs not found.$(RESET)"; \
		journalctl -u tailscaled -n 50; \
	fi

tailscale-restart:
	@echo "Restarting Tailscale..."
	@sudo systemctl restart tailscaled
	@sleep 2
	@systemctl is-active tailscaled > /dev/null 2>&1 && echo "$(GREEN)✓ Tailscale restarted successfully$(RESET)" || echo "$(RED)✗ Failed to restart Tailscale$(RESET)"

# builderio component targets
builderio:
	@echo "🔧 Installing builderio..."
	@$(SCRIPTS_DIR)/components/install_builderio.sh --domain $(DOMAIN) --admin-email $(ADMIN_EMAIL) $(if $(VERBOSE),--verbose,)

builderio-status:
	@echo "🔍 Checking builderio status..."
		$(SCRIPTS_DIR)/components/status_builderio.sh; \
	else \
		echo "Status script not found. Checking service..."; \
		systemctl status builderio 2>/dev/null || docker ps -a | grep builderio || echo "builderio status check not implemented"; \
	fi

builderio-logs:
	@echo "📜 Viewing builderio logs..."
		tail -n 50 "/var/log/agency_stack/components/builderio.log"; \
	else \
		echo "Log file not found. Trying alternative sources..."; \
		journalctl -u builderio 2>/dev/null || docker logs builderio-$(CLIENT_ID) 2>/dev/null || echo "No logs found for builderio"; \
	fi

builderio-restart:
	@echo "🔄 Restarting builderio..."
		$(SCRIPTS_DIR)/components/restart_builderio.sh; \
	else \
		echo "Restart script not found. Trying standard methods..."; \
		systemctl restart builderio 2>/dev/null || \
		docker restart builderio-$(CLIENT_ID) 2>/dev/null || \
		echo "builderio restart not implemented"; \
	fi

# calcom component targets
calcom:
	@echo "🔧 Installing calcom..."
	@$(SCRIPTS_DIR)/components/install_calcom.sh --domain $(DOMAIN) --admin-email $(ADMIN_EMAIL) $(if $(VERBOSE),--verbose,)

calcom-status:
	@echo "🔍 Checking calcom status..."
		$(SCRIPTS_DIR)/components/status_calcom.sh; \
	else \
		echo "Status script not found. Checking service..."; \
		systemctl status calcom 2>/dev/null || docker ps -a | grep calcom || echo "calcom status check not implemented"; \
	fi

calcom-logs:
	@echo "📜 Viewing calcom logs..."
		tail -n 50 "/var/log/agency_stack/components/calcom.log"; \
	else \
		echo "Log file not found. Trying alternative sources..."; \
		journalctl -u calcom 2>/dev/null || docker logs calcom-$(CLIENT_ID) 2>/dev/null || echo "No logs found for calcom"; \
	fi

calcom-restart:
	@echo "🔄 Restarting calcom..."
		$(SCRIPTS_DIR)/components/restart_calcom.sh; \
	else \
		echo "Restart script not found. Trying standard methods..."; \
		systemctl restart calcom 2>/dev/null || \
		docker restart calcom-$(CLIENT_ID) 2>/dev/null || \
		echo "calcom restart not implemented"; \
	fi

# Auto-generated target for portainer
portainer-logs:
	@echo "TODO: Implement portainer-logs"
	@exit 1

# Auto-generated target for portainer
portainer-restart:
	@echo "TODO: Implement portainer-restart"
	@exit 1

# Auto-generated target for seafile
seafile:
	@echo "TODO: Implement seafile"
	@exit 1

# Auto-generated target for seafile
seafile-status:
	@echo "TODO: Implement seafile-status"
	@exit 1

# Auto-generated target for seafile
seafile-logs:
	@echo "TODO: Implement seafile-logs"
	@exit 1

# Auto-generated target for seafile
seafile-restart:
	@echo "TODO: Implement seafile-restart"
	@exit 1

# Auto-generated target for traefik
traefik: validate
	@echo "$(MAGENTA)$(BOLD)🔧 Installing Traefik Reverse Proxy...$(RESET)"
	@sudo $(SCRIPTS_DIR)/components/install_traefik.sh --domain $(DOMAIN) --admin-email $(ADMIN_EMAIL) $(if $(CLIENT_ID),--client-id $(CLIENT_ID),) $(if $(FORCE),--force,) $(if $(WITH_DEPS),--with-deps,) $(if $(VERBOSE),--verbose,)

traefik-status:
	@echo "$(MAGENTA)$(BOLD)ℹ️ Checking Traefik Status...$(RESET)"
	@if [ -f "/opt/agency_stack/clients/$(CLIENT_ID)/traefik/.installed_ok" ]; then \
		echo "$(GREEN)✅ Traefik is installed$(RESET)"; \
		if docker ps | grep -q "traefik"; then \
			echo "$(GREEN)✅ Traefik container is running$(RESET)"; \
		else \
			echo "$(RED)❌ Traefik container is not running$(RESET)"; \
		fi; \
	else \
		echo "$(RED)❌ Traefik is not installed$(RESET)"; \
		echo "$(CYAN)Install with: make traefik$(RESET)"; \
	fi

traefik-logs:
	@echo "$(MAGENTA)$(BOLD)📜 Viewing Traefik Logs...$(RESET)"
	@if [ -f "/var/log/agency_stack/components/traefik.log" ]; then \
		echo "$(CYAN)Recent Traefik actions:$(RESET)"; \
		sudo grep "Traefik" /var/log/syslog | tail -n 20; \
		echo ""; \
		echo "$(CYAN)For installation logs, use:$(RESET)"; \
		echo "cat /var/log/agency_stack/components/traefik.log"; \
	else \
		echo "$(YELLOW)Traefik logs not found.$(RESET)"; \
		journalctl -u traefik 2>/dev/null; \
	fi

traefik-restart:
	@echo "$(MAGENTA)$(BOLD)🔄 Restarting Traefik...$(RESET)"
	@if [ -f "/opt/agency_stack/clients/$(CLIENT_ID)/traefik/.installed_ok" ]; then \
		docker restart traefik-$(CLIENT_ID); \
		echo "$(GREEN)✅ Traefik has been restarted$(RESET)"; \
		echo "$(CYAN)Check status with: make traefik-status$(RESET)"; \
	else \
		echo "$(RED)❌ Traefik is not installed$(RESET)"; \
		echo "$(CYAN)Install with: make traefik$(RESET)"; \
	fi

traefik-dns-check:
	@echo "$(MAGENTA)$(BOLD)🔍 Checking Traefik DNS Configuration...$(RESET)"
	@if [ -f "/opt/agency_stack/clients/$(CLIENT_ID)/traefik/.installed_ok" ]; then \
		echo "$(CYAN)Verifying DNS configuration for Traefik...$(RESET)"; \
		scripts/verify_dns.sh --domain $(DOMAIN) --client-id $(CLIENT_ID) --direct-check; \
		if [ $$? -eq 0 ]; then \
			echo "$(GREEN)✅ DNS configuration is correct$(RESET)"; \
		else \
			echo "$(YELLOW)⚠️ DNS configuration issues detected$(RESET)"; \
			echo "$(CYAN)For detailed information, check the generated report or logs$(RESET)"; \
			echo "$(CYAN)For testing, you can directly access:$(RESET)"; \
			DASHBOARD_PORT=$$(docker ps | grep dashboard | grep -oP '\d+->80' | cut -d'-' -f1 || echo "3001"); \
			SERVER_IP=$$(hostname -I | awk '{print $$1}'); \
			echo "  Dashboard: http://$${SERVER_IP}:$${DASHBOARD_PORT}"; \
		fi; \
	else \
		echo "$(RED)❌ Traefik is not installed$(RESET)"; \
		echo "$(CYAN)Install with: make traefik$(RESET)"; \
	fi

# Auto-generated target for vault
vault:
	@echo "TODO: Implement vault"
	@exit 1

# Auto-generated target for vault
vault-status:
	@echo "TODO: Implement vault-status"
	@exit 1

# Auto-generated target for vault
vault-logs:
	@echo "TODO: Implement vault-logs"
	@exit 1

# Auto-generated target for vault
vault-restart:
	@echo "TODO: Implement vault-restart"
	@exit 1

# Auto-generated target for wordpress
wordpress:
	@echo "TODO: Implement wordpress"
	@exit 1

# Auto-generated target for wordpress
wordpress-status:
	@echo "TODO: Implement wordpress-status"
	@exit 1

# Auto-generated target for wordpress
wordpress-logs:
	@echo "TODO: Implement wordpress-logs"
	@exit 1

# Auto-generated target for wordpress
wordpress-restart:
	@echo "TODO: Implement wordpress-restart"
	@exit 1


	@exit 1

	@exit 1

	@exit 1

	@exit 1

# Auto-generated target for Parsing
Parsing:
	@echo "TODO: Implement Parsing"
	@exit 1

# Auto-generated target for Parsing
Parsing-status:
	@echo "TODO: Implement Parsing-status"
	@exit 1

# Auto-generated target for Parsing
Parsing-logs:
	@echo "TODO: Implement Parsing-logs"
	@exit 1

# Auto-generated target for Parsing
Parsing-restart:
	@echo "TODO: Implement Parsing-restart"
	@exit 1

# Auto-generated target for component
component:
	@echo "TODO: Implement component"
	@exit 1

# Auto-generated target for component
component-logs:
	@echo "TODO: Implement component-logs"
	@exit 1

# Auto-generated target for component
component-restart:
	@echo "TODO: Implement component-restart"
	@exit 1

	@exit 1

	@exit 1

	@exit 1

	@exit 1

# Auto-generated target for /home/revelationx/CascadeProjects/foss-server-stack/config/registry/component_registry.json
/home/revelationx/CascadeProjects/foss-server-stack/config/registry/component-registry.json:
	@echo "TODO: Implement /home/revelationx/CascadeProjects/foss-server-stack/config/registry/component-registry.json"
	@exit 1

# Auto-generated target for /home/revelationx/CascadeProjects/foss-server-stack/config/registry/component_registry.json
/home/revelationx/CascadeProjects/foss-server-stack/config/registry/component-registry.json-status:
	@echo "TODO: Implement /home/revelationx/CascadeProjects/foss-server-stack/config/registry/component-registry.json-status"
	@exit 1

# Auto-generated target for /home/revelationx/CascadeProjects/foss-server-stack/config/registry/component_registry.json
/home/revelationx/CascadeProjects/foss-server-stack/config/registry/component-registry.json-logs:
	@echo "TODO: Implement /home/revelationx/CascadeProjects/foss-server-stack/config/registry/component-registry.json-logs"
	@exit 1

# Auto-generated target for /home/revelationx/CascadeProjects/foss-server-stack/config/registry/component_registry.json
/home/revelationx/CascadeProjects/foss-server-stack/config/registry/component-registry.json-restart:
	@echo "TODO: Implement /home/revelationx/CascadeProjects/foss-server-stack/config/registry/component-registry.json-restart"
	@exit 1

# Auto-generated target for crowdsec
crowdsec: validate
	@echo "$(MAGENTA)$(BOLD)🔒 Installing CrowdSec security automation...$(RESET)"
	@sudo $(SCRIPTS_DIR)/components/install_crowdsec.sh --domain $(DOMAIN) --admin-email $(ADMIN_EMAIL) $(if $(CLIENT_ID),--client-id $(CLIENT_ID),) $(if $(FORCE),--force,) $(if $(WITH_DEPS),--with-deps,) $(if $(VERBOSE),--verbose,)

crowdsec-status:
	@echo "$(MAGENTA)$(BOLD)ℹ️ Checking CrowdSec Status...$(RESET)"
	@if [ -f "/opt/agency_stack/clients/$(CLIENT_ID)/crowdsec/.installed" ]; then \
		echo "$(GREEN)✅ CrowdSec is installed$(RESET)"; \
		if docker ps | grep -q "crowdsec_$(CLIENT_ID)"; then \
			echo "$(GREEN)✅ CrowdSec container is running$(RESET)"; \
		else \
			echo "$(RED)❌ CrowdSec container is not running$(RESET)"; \
		fi; \
		if docker ps | grep -q "crowdsec-traefik-bouncer_$(CLIENT_ID)"; then \
			echo "$(GREEN)✅ CrowdSec Traefik bouncer is running$(RESET)"; \
		else \
			echo "$(RED)❌ CrowdSec Traefik bouncer is not running$(RESET)"; \
		fi; \
		if docker ps | grep -q "crowdsec-dashboard_$(CLIENT_ID)"; then \
			echo "$(GREEN)✅ CrowdSec dashboard is running$(RESET)"; \
		else \
			echo "$(RED)❌ CrowdSec dashboard is not running$(RESET)"; \
		fi; \
	else \
		echo "$(RED)❌ CrowdSec is not installed$(RESET)"; \
		echo "$(CYAN)Install with: make crowdsec$(RESET)"; \
	fi

crowdsec-logs:
	@echo "$(MAGENTA)$(BOLD)📜 Viewing CrowdSec Logs...$(RESET)"
	@if [ -f "/var/log/agency_stack/components/crowdsec.log" ]; then \
		echo "$(CYAN)Recent CrowdSec installation logs:$(RESET)"; \
		sudo tail -n 30 /var/log/agency_stack/components/crowdsec.log; \
		echo ""; \
		echo "$(CYAN)For container logs, use:$(RESET)"; \
		echo "docker logs crowdsec_$(CLIENT_ID)"; \
		echo "docker logs crowdsec-traefik-bouncer_$(CLIENT_ID)"; \
	else \
		echo "$(YELLOW)CrowdSec logs not found.$(RESET)"; \
		docker logs crowdsec_$(CLIENT_ID) 2>/dev/null || echo "$(RED)CrowdSec container logs not available.$(RESET)"; \
	fi

crowdsec-restart:
	@echo "$(MAGENTA)$(BOLD)🔄 Restarting CrowdSec...$(RESET)"
	@if [ -f "/opt/agency_stack/clients/$(CLIENT_ID)/crowdsec/.installed" ]; then \
		cd /opt/agency_stack/clients/$(CLIENT_ID)/crowdsec && sudo docker-compose restart; \
		echo "$(GREEN)✅ CrowdSec has been restarted$(RESET)"; \
		echo "$(CYAN)Check status with: make crowdsec-status$(RESET)"; \
	else \
		echo "$(RED)❌ CrowdSec is not installed$(RESET)"; \
		echo "$(CYAN)Install with: make crowdsec$(RESET)"; \
	fi

# Auto-generated target for cryptosync
cryptosync-restart:
	@echo "TODO: Implement cryptosync-restart"
	@exit 1

# Auto-generated target for documenso
documenso-status:
	@echo "TODO: Implement documenso-status"
	@exit 1

# Auto-generated target for documenso
documenso-logs:
	@echo "TODO: Implement documenso-logs"
	@exit 1

# Auto-generated target for documenso
documenso-restart:
	@echo "TODO: Implement documenso-restart"
	@exit 1

# Auto-generated target for erpnext
erpnext:
	@echo "TODO: Implement erpnext"
	@exit 1

# Auto-generated target for erpnext
erpnext-status:
	@echo "TODO: Implement erpnext-status"
	@exit 1

# Auto-generated target for erpnext
erpnext-logs:
	@echo "TODO: Implement erpnext-logs"
	@exit 1

# Auto-generated target for erpnext
erpnext-restart:
	@echo "TODO: Implement erpnext-restart"
	@exit 1

# Auto-generated target for focalboard
focalboard:
	@echo "TODO: Implement focalboard"
	@exit 1

# Auto-generated target for focalboard
focalboard-status:
	@echo "TODO: Implement focalboard-status"
	@exit 1

# Auto-generated target for focalboard
focalboard-logs:
	@echo "TODO: Implement focalboard-logs"
	@exit 1

# Auto-generated target for focalboard
focalboard-restart:
	@echo "TODO: Implement focalboard-restart"
	@exit 1

# Auto-generated target for ghost
ghost:
	@echo "TODO: Implement ghost"
	@exit 1

# Auto-generated target for ghost
ghost-status:
	@echo "TODO: Implement ghost-status"
	@exit 1

# Auto-generated target for ghost
ghost-logs:
	@echo "TODO: Implement ghost-logs"
	@exit 1

# Auto-generated target for ghost
ghost-restart:
	@echo "TODO: Implement ghost-restart"
	@exit 1

# Auto-generated target for gitea
gitea:
	@echo "TODO: Implement gitea"
	@exit 1

# Auto-generated target for gitea
gitea-status:
	@echo "TODO: Implement gitea-status"
	@exit 1

# Auto-generated target for gitea
gitea-logs:
	@echo "TODO: Implement gitea-logs"
	@exit 1

# Auto-generated target for gitea
gitea-restart:
	@echo "TODO: Implement gitea-restart"
	@exit 1

# Auto-generated target for grafana
grafana:
	@echo "TODO: Implement grafana"
	@exit 1

# Auto-generated target for grafana
grafana-status:
	@echo "TODO: Implement grafana-status"
	@exit 1

# Auto-generated target for grafana
grafana-logs:
	@echo "TODO: Implement grafana-logs"
	@exit 1

# Auto-generated target for grafana
grafana-restart:
	@echo "TODO: Implement grafana-restart"
	@exit 1

# Auto-generated target for killbill
killbill-status:
	@echo "TODO: Implement killbill-status"
	@exit 1

# Auto-generated target for killbill
killbill-logs:
	@echo "TODO: Implement killbill-logs"
	@exit 1

# Auto-generated target for killbill
killbill-restart:
	@echo "TODO: Implement killbill-restart"
	@exit 1
	@exit 1

# Auto-generated target for mailu
mailu:
	@echo "TODO: Implement mailu"
	@exit 1

# Auto-generated target for mailu
mailu-status:
	@echo "TODO: Implement mailu-status"
	@exit 1

# Auto-generated target for mailu
mailu-logs:
	@echo "TODO: Implement mailu-logs"
	@exit 1

# Auto-generated target for mailu
mailu-restart:
	@echo "TODO: Implement mailu-restart"
	@exit 1

# Auto-generated target for mattermost
mattermost:
	@echo "TODO: Implement mattermost"
	@exit 1

# Auto-generated target for mattermost
mattermost-status:
	@echo "TODO: Implement mattermost-status"
	@exit 1

# Auto-generated target for mattermost
mattermost-logs:
	@echo "TODO: Implement mattermost-logs"
	@exit 1

# Auto-generated target for mattermost
mattermost-restart:
	@echo "TODO: Implement mattermost-restart"
	@exit 1

# Auto-generated target for portainer
portainer:
	@echo "TODO: Implement portainer"
	@exit 1

# Auto-generated target for portainer
portainer-status:
	@echo "TODO: Implement portainer-status"
	@exit 1

vm-fault-inject:
	@echo "Injecting fault into VM for recovery testing..."
	@scripts/utils/fault_inject.sh $(FAULT_TYPE)

vm-snapshot:
	@echo "Preparing VM for snapshot..."
	@sudo scripts/release/prepare_vm_snapshot.sh

# Target to run smoke tests for high-risk components
smoke-test:
	@echo "Running smoke tests for high-risk components..."
	@scripts/smoke/smoke_test_high_risk.sh || { \
		echo "Note: Some components failed validation. Full details in /var/log/agency_stack/smoke_test.log"; \
		echo "To test ALL components including Mailu and Tailscale, use: make smoke-test-all"; \
		echo "To test a specific component: make smoke-test COMPONENT=<component>"; \
	}

# Target to run ALL smoke tests including optional components
smoke-test-all:
	@echo "Running ALL smoke tests including optional components..."
	@scripts/smoke/smoke_test_high_risk.sh --test-all || { \
		echo "Some components failed validation. See /var/log/agency_stack/smoke_test.log for details."; \
	}

# Backup Strategy
backup-strategy: validate
	@echo "$(MAGENTA)$(BOLD)💾 Installing Backup Strategy (Restic)...$(RESET)"
	@sudo $(SCRIPTS_DIR)/components/install_backup_strategy.sh --domain $(DOMAIN) --admin-email $(ADMIN_EMAIL) $(if $(CLIENT_ID),--client-id $(CLIENT_ID),) $(if $(FORCE),--force,) $(if $(WITH_DEPS),--with-deps,) $(if $(VERBOSE),--verbose,) $(if $(TEST_MODE),--test-mode,)

backup-strategy-status:
	@echo "$(MAGENTA)$(BOLD)ℹ️ Checking Backup Strategy Status...$(RESET)"
	@if [ -f "/opt/agency_stack/backup_strategy/.installed_ok" ]; then \
		echo "$(GREEN)✅ Backup Strategy is installed$(RESET)"; \
		if [ -f "/etc/cron.d/agency-stack-backup-$(CLIENT_ID)" ]; then \
			echo "$(GREEN)✅ Backup cron job is configured$(RESET)"; \
		else \
			echo "$(RED)❌ Backup cron job is not configured$(RESET)"; \
		fi; \
	else \
		echo "$(RED)❌ Backup Strategy is not installed$(RESET)"; \
	fi
	@echo "$(CYAN)Logs can be viewed with: make backup-strategy-logs$(RESET)"

backup-strategy-logs:
	@echo "$(MAGENTA)$(BOLD)📜 Viewing Backup Strategy Logs...$(RESET)"
	@if [ -d "/opt/agency_stack/clients/$(CLIENT_ID)/backup_strategy/logs" ]; then \
		ls -lat /opt/agency_stack/clients/$(CLIENT_ID)/backup_strategy/logs/ | head -n 5; \
		echo ""; \
		if [ -n "$$(ls -A /opt/agency_stack/clients/$(CLIENT_ID)/backup_strategy/logs/ 2>/dev/null)" ]; then \
			echo "$(CYAN)Latest log:$(RESET)"; \
			cat "$$(ls -t /opt/agency_stack/clients/$(CLIENT_ID)/backup_strategy/logs/* | head -n 1)"; \
		else \
			echo "$(YELLOW)No backup logs found yet.$(RESET)"; \
		fi \
	else \
		cat /var/log/agency_stack/components/backup_strategy.log | tail -n 20; \
	fi

backup-strategy-restart:
	@echo "$(MAGENTA)$(BOLD)🔄 Running Backup Strategy...$(RESET)"
	@if [ -f "/opt/agency_stack/clients/$(CLIENT_ID)/backup_strategy/scripts/backup.sh" ]; then \
		sudo /opt/agency_stack/clients/$(CLIENT_ID)/backup_strategy/scripts/backup.sh; \
	else \
		echo "$(RED)Backup script not found. Is Backup Strategy installed?$(RESET)"; \
		echo "$(CYAN)Install with: make backup-strategy$(RESET)"; \
	fi

# Signing Timestamps
signing-timestamps: validate
	@echo "$(MAGENTA)$(BOLD)🔏 Installing Signing & Timestamps...$(RESET)"
	@sudo $(SCRIPTS_DIR)/components/install_signing_timestamps.sh --domain $(DOMAIN) --admin-email $(ADMIN_EMAIL) $(if $(CLIENT_ID),--client-id $(CLIENT_ID),) $(if $(FORCE),--force,) $(if $(WITH_DEPS),--with-deps,) $(if $(VERBOSE),--verbose,) $(if $(TEST_MODE),--test-mode,)

signing-timestamps-status:
	@echo "$(MAGENTA)$(BOLD)ℹ️ Checking Signing & Timestamps Status...$(RESET)"
	@if [ -f "/opt/agency_stack/signing_timestamps/.installed_ok" ]; then \
		echo "$(GREEN)✅ Signing & Timestamps is installed$(RESET)"; \
		if [ -f "/opt/agency_stack/clients/$(CLIENT_ID)/signing_timestamps/server-public-key.asc" ]; then \
			echo "$(GREEN)✅ Server signing key is configured$(RESET)"; \
			echo "$(CYAN)Key fingerprint:$(RESET)"; \
			cat /opt/agency_stack/clients/$(CLIENT_ID)/signing_timestamps/server-key-fingerprint.txt | grep -A 1 "Key fingerprint"; \
		else \
			echo "$(YELLOW)⚠️ Server signing key is not yet generated$(RESET)"; \
			echo "$(CYAN)Run: sudo /opt/agency_stack/clients/$(CLIENT_ID)/signing_timestamps/scripts/generate-server-key.sh$(RESET)"; \
		fi; \
	else \
		echo "$(RED)❌ Signing & Timestamps is not installed$(RESET)"; \
	fi
	@echo "$(CYAN)Logs can be viewed with: make signing-timestamps-logs$(RESET)"

signing-timestamps-logs:
	@echo "$(MAGENTA)$(BOLD)📜 Viewing Signing & Timestamps Logs...$(RESET)"
	@if [ -d "/opt/agency_stack/clients/$(CLIENT_ID)/signing_timestamps/logs" ]; then \
		ls -lat /opt/agency_stack/clients/$(CLIENT_ID)/signing_timestamps/logs/ | head -n 5; \
		echo ""; \
		if [ -n "$$(ls -A /opt/agency_stack/clients/$(CLIENT_ID)/signing_timestamps/logs/ 2>/dev/null)" ]; then \
			echo "$(CYAN)Latest log:$(RESET)"; \
			cat "$$(ls -t /opt/agency_stack/clients/$(CLIENT_ID)/signing_timestamps/logs/* | head -n 1)"; \
		else \
			echo "$(YELLOW)No signing logs found yet.$(RESET)"; \
		fi \
	else \
		cat /var/log/agency_stack/components/signing_timestamps.log | tail -n 20; \
	fi

signing-timestamps-restart:
	@echo "$(MAGENTA)$(BOLD)🔄 Regenerating Signing Keys...$(RESET)"
	@if [ -f "/opt/agency_stack/clients/$(CLIENT_ID)/signing_timestamps/scripts/generate-server-key.sh" ]; then \
		sudo /opt/agency_stack/clients/$(CLIENT_ID)/signing_timestamps/scripts/generate-server-key.sh; \
	else \
		echo "$(RED)Scripts not found. Is Signing & Timestamps installed?$(RESET)"; \
		echo "$(CYAN)Install with: make signing-timestamps$(RESET)"; \
	fi

# Docker
docker: validate
	@echo "$(MAGENTA)$(BOLD)🐳 Installing Docker Container Runtime...$(RESET)"
	@sudo $(SCRIPTS_DIR)/components/install_docker.sh --domain $(DOMAIN) --admin-email $(ADMIN_EMAIL) $(if $(CLIENT_ID),--client-id $(CLIENT_ID),) $(if $(FORCE),--force,) $(if $(WITH_DEPS),--with-deps,) $(if $(VERBOSE),--verbose,) $(if $(TEST_MODE),--test-mode,)

docker-status:
	@echo "$(MAGENTA)$(BOLD)ℹ️ Checking Docker Status...$(RESET)"
	@if command -v docker &> /dev/null; then \
		echo "$(GREEN)✅ Docker is installed$(RESET)"; \
		echo "$(CYAN)Version: $(shell docker --version)$(RESET)"; \
		echo "$(CYAN)Running containers: $(shell docker ps --format '{{.Names}}' | wc -l)$(RESET)"; \
		if docker network inspect agency_stack_network &> /dev/null; then \
			echo "$(GREEN)✅ AgencyStack Docker network is configured$(RESET)"; \
		else \
			echo "$(RED)❌ AgencyStack Docker network is missing$(RESET)"; \
			echo "$(CYAN)Create with: docker network create agency_stack_network$(RESET)"; \
		fi; \
	else \
		echo "$(RED)❌ Docker is not installed$(RESET)"; \
		echo "$(CYAN)Install with: make docker$(RESET)"; \
	fi

docker-logs:
	@echo "$(MAGENTA)$(BOLD)📜 Viewing Docker Logs...$(RESET)"
	@if [ -f "/var/log/agency_stack/components/docker.log" ]; then \
		cat /var/log/agency_stack/components/docker.log | tail -n 30; \
	else \
		echo "$(YELLOW)Docker installation logs not found.$(RESET)"; \
		if command -v docker &> /dev/null; then \
			echo "$(CYAN)Docker system logs:$(RESET)"; \
			journalctl -u docker --no-pager | tail -n 20; \
		fi; \
	fi

docker-restart:
	@echo "$(MAGENTA)$(BOLD)🔄 Restarting Docker Service...$(RESET)"
	@if systemctl is-active docker &> /dev/null; then \
		sudo systemctl restart docker; \
		echo "$(GREEN)✅ Docker service restarted$(RESET)"; \
	else \
		echo "$(RED)❌ Docker service is not running$(RESET)"; \
		sudo systemctl start docker; \
		echo "$(GREEN)✅ Docker service started$(RESET)"; \
	fi

# Docker Compose
docker-compose: validate
	@echo "$(MAGENTA)$(BOLD)🐙 Installing Docker Compose...$(RESET)"
	@sudo $(SCRIPTS_DIR)/components/install_docker_compose.sh --domain $(DOMAIN) --admin-email $(ADMIN_EMAIL) $(if $(CLIENT_ID),--client-id $(CLIENT_ID),) $(if $(FORCE),--force,) $(if $(WITH_DEPS),--with-deps,) $(if $(VERBOSE),--verbose,) $(if $(TEST_MODE),--test-mode,)

docker-compose-status:
	@echo "$(MAGENTA)$(BOLD)ℹ️ Checking Docker Compose Status...$(RESET)"
	@if command -v docker-compose &> /dev/null; then \
		echo "$(GREEN)✅ Docker Compose is installed$(RESET)"; \
		echo "$(CYAN)Version: $(shell docker-compose --version)$(RESET)"; \
		if [ -f "/opt/agency_stack/docker_compose/version.txt" ]; then \
			echo "$(CYAN)Installed version: $(shell cat /opt/agency_stack/docker_compose/version.txt)$(RESET)"; \
		fi; \
	else \
		echo "$(RED)❌ Docker Compose is not installed$(RESET)"; \
		echo "$(CYAN)Install with: make docker-compose$(RESET)"; \
	fi

docker-compose-logs:
	@echo "$(MAGENTA)$(BOLD)📜 Viewing Docker Compose Logs...$(RESET)"
	@if [ -f "/var/log/agency_stack/components/docker_compose.log" ]; then \
		cat /var/log/agency_stack/components/docker_compose.log | tail -n 30; \
	else \
		echo "$(YELLOW)Docker Compose installation logs not found.$(RESET)"; \
	fi

docker-compose-restart:
	@echo "$(MAGENTA)$(BOLD)🧪 Testing Docker Compose...$(RESET)"
	@if [ -f "/opt/agency_stack/clients/$(CLIENT_ID)/docker_compose/test-docker-compose.sh" ]; then \
		sudo /opt/agency_stack/clients/$(CLIENT_ID)/docker_compose/test-docker-compose.sh; \
	else \
		echo "$(RED)❌ Test script not found. Is Docker Compose installed?$(RESET)"; \
		echo "$(CYAN)Install with: make docker-compose$(RESET)"; \
	fi

# Fail2ban
fail2ban: validate
	@echo "$(MAGENTA)$(BOLD)🔒 Installing Fail2ban Intrusion Prevention...$(RESET)"
	@sudo $(SCRIPTS_DIR)/components/install_fail2ban.sh --domain $(DOMAIN) --admin-email $(ADMIN_EMAIL) $(if $(CLIENT_ID),--client-id $(CLIENT_ID),) $(if $(FORCE),--force,) $(if $(WITH_DEPS),--with-deps,) $(if $(VERBOSE),--verbose,) $(if $(TEST_MODE),--test-mode,)

fail2ban-status:
	@echo "$(MAGENTA)$(BOLD)ℹ️ Checking Fail2ban Status...$(RESET)"
	@if command -v fail2ban-server &> /dev/null && systemctl is-active --quiet fail2ban; then \
		echo "$(GREEN)✅ Fail2ban is installed and running$(RESET)"; \
		if [ -f "/opt/agency_stack/clients/$(CLIENT_ID)/fail2ban/fail2ban-status.sh" ]; then \
			sudo /opt/agency_stack/clients/$(CLIENT_ID)/fail2ban/fail2ban-status.sh; \
		else \
			echo "$(CYAN)Active jails:$(RESET)"; \
			sudo fail2ban-client status | grep -v "Status:" | grep ALLOW; \
		fi; \
	else \
		echo "$(RED)❌ Fail2ban is not running$(RESET)"; \
	fi

fail2ban-logs:
	@echo "$(MAGENTA)$(BOLD)📜 Viewing Fail2ban Logs...$(RESET)"
	@if [ -f "/var/log/fail2ban.log" ]; then \
		echo "$(CYAN)Recent Fail2ban actions:$(RESET)"; \
		sudo grep "Ban\|Unban" /var/log/fail2ban.log | tail -n 20; \
		echo ""; \
		echo "$(CYAN)For installation logs, use:$(RESET)"; \
		echo "cat /var/log/agency_stack/components/fail2ban.log"; \
	else \
		echo "$(YELLOW)Fail2ban logs not found.$(RESET)"; \
		journalctl -u fail2ban 2>/dev/null; \
	fi

fail2ban-restart:
	@echo "$(MAGENTA)$(BOLD)🔄 Restarting Fail2ban Service...$(RESET)"
	@if systemctl is-active fail2ban &> /dev/null; then \
		sudo systemctl restart fail2ban; \
		echo "$(GREEN)✅ Fail2ban service restarted$(RESET)"; \
	else \
		echo "$(RED)❌ Fail2ban service is not running$(RESET)"; \
		sudo systemctl start fail2ban; \
		echo "$(GREEN)✅ Fail2ban service started$(RESET)"; \
	fi

# Security
security: validate
	@echo "$(MAGENTA)$(BOLD)🔒 Installing Security Hardening...$(RESET)"
	@sudo $(SCRIPTS_DIR)/components/install_security.sh --domain $(DOMAIN) --admin-email $(ADMIN_EMAIL) $(if $(CLIENT_ID),--client-id $(CLIENT_ID),) $(if $(FORCE),--force,) $(if $(WITH_DEPS),--with-deps,) $(if $(VERBOSE),--verbose,) $(if $(TEST_MODE),--test-mode,)

security-status:
	@echo "$(MAGENTA)$(BOLD)ℹ️ Checking Security Status...$(RESET)"
	@if [ -f "/opt/agency_stack/security/.installed_ok" ]; then \
		echo "$(GREEN)✅ Security hardening is installed$(RESET)"; \
		if command -v ufw &> /dev/null && ufw status | grep -q "Status: active"; then \
			echo "$(GREEN)✅ Firewall (UFW) is active$(RESET)"; \
			echo "$(CYAN)Allowed ports:$(RESET)"; \
			ufw status | grep -v "Status:" | grep ALLOW; \
		else \
			echo "$(RED)❌ Firewall (UFW) is not active$(RESET)"; \
		fi; \
		if [ -f "/etc/ssh/sshd_config.d/00-hardened.conf" ]; then \
			echo "$(GREEN)✅ SSH hardening is applied$(RESET)"; \
		else \
			echo "$(YELLOW)⚠️ SSH hardening is not applied$(RESET)"; \
		fi; \
		if [ -f "/etc/apt/apt.conf.d/50unattended-upgrades" ]; then \
			echo "$(GREEN)✅ Automatic security updates are configured$(RESET)"; \
		else \
			echo "$(YELLOW)⚠️ Automatic security updates are not configured$(RESET)"; \
		fi; \
	else \
		echo "$(RED)❌ Security hardening is not installed$(RESET)"; \
		echo "$(CYAN)Install with: make security$(RESET)"; \
	fi

security-logs:
	@echo "$(MAGENTA)$(BOLD)📜 Viewing Security Logs...$(RESET)"
	@if [ -f "/var/log/agency_stack/components/security.log" ]; then \
		cat /var/log/agency_stack/components/security.log | tail -n 30; \
		echo ""; \
		echo "$(CYAN)For security audit logs, use:$(RESET)"; \
		if [ -d "/opt/agency_stack/clients/$(CLIENT_ID)/security/audit" ]; then \
			echo "$(CYAN)Available audit logs:$(RESET)"; \
			ls -lt /opt/agency_stack/clients/$(CLIENT_ID)/security/audit/ | head -n 5; \
			echo ""; \
			if [ -f "/opt/agency_stack/clients/$(CLIENT_ID)/security/audit/latest-audit.log" ]; then \
				echo "$(CYAN)Latest audit summary:$(RESET)"; \
				head -n 20 /opt/agency_stack/clients/$(CLIENT_ID)/security/audit/latest-audit.log; \
				echo "..."; \
			fi; \
		fi; \
	else \
		echo "$(YELLOW)Security installation logs not found.$(RESET)"; \
	fi

security-restart:
	@echo "$(MAGENTA)$(BOLD)🔄 Running Security Audit...$(RESET)"
	@if [ -f "/opt/agency_stack/clients/$(CLIENT_ID)/security/security-audit.sh" ]; then \
		sudo /opt/agency_stack/clients/$(CLIENT_ID)/security/security-audit.sh; \
		echo "$(GREEN)✅ Security audit completed$(RESET)"; \
		echo "$(CYAN)View the full report at: /opt/agency_stack/clients/$(CLIENT_ID)/security/audit/latest-audit.log$(RESET)"; \
	else \
		echo "$(RED)❌ Security audit script not found. Is Security component installed?$(RESET)"; \
		echo "$(CYAN)Install with: make security$(RESET)"; \
	fi

# Dashboard Component
dashboard: validate
	@echo "$(MAGENTA)$(BOLD)🚀 Installing AgencyStack Next.js Dashboard...$(RESET)"
	@sudo $(SCRIPTS_DIR)/components/install_dashboard.sh --domain "$(DOMAIN)" --admin-email "$(ADMIN_EMAIL)" $(if $(CLIENT_ID),--client-id "$(CLIENT_ID)",) $(if $(FORCE),--force,) $(if $(WITH_DEPS),--with-deps,) $(if $(VERBOSE),--verbose,)
	@$(MAKE) dashboard-configure-route

dashboard-configure-route:
	@echo "$(MAGENTA)$(BOLD)🔄 Configuring Dashboard Routing with Traefik...$(RESET)"
	@sudo $(SCRIPTS_DIR)/components/configure_dashboard_route.sh --domain $(DOMAIN) $(if $(CLIENT_ID),--client-id $(CLIENT_ID),)

dashboard-status:
	@echo "$(MAGENTA)$(BOLD)ℹ️ Checking Dashboard Status...$(RESET)"
	@if [ -f "/opt/agency_stack/dashboard/.installed_ok" ] || [ -f "/opt/agency_stack/clients/default/dashboard/.installed_ok" ] || [ -f "/opt/agency_stack/clients/${CLIENT_ID}/dashboard/.installed_ok" ]; then \
		echo "Dashboard is installed and ready"; \
		export PATH="/opt/agency_stack/apps/dashboard/node/bin:$$PATH"; \
		if command -v pm2 >/dev/null 2>&1; then \
			if pm2 list | grep -q "agency-stack-dashboard"; then \
				echo "Dashboard service is running"; \
			else \
				echo "Dashboard service is not running"; \
			fi; \
		elif [ -f "/opt/agency_stack/apps/dashboard/node/bin/pm2" ]; then \
			if /opt/agency_stack/apps/dashboard/node/bin/pm2 list | grep -q "agency-stack-dashboard"; then \
				echo "Dashboard service is running"; \
			else \
				echo "Dashboard service is not running"; \
			fi; \
		else \
			echo "PM2 not found in path or project directory"; \
		fi; \
		DOMAIN_TO_USE="$${DOMAIN:-proto001.alpha.nerdofmouth.com}"; \
		echo "Dashboard URL: https://$${DOMAIN_TO_USE}/dashboard"; \
	else \
		echo "Dashboard is not installed"; \
		echo "Install with: make dashboard DOMAIN=$(DOMAIN)"; \
	fi

dashboard-logs:
	@echo "$(MAGENTA)$(BOLD)📋 Viewing Dashboard Logs...$(RESET)"
	@if [ -f "/var/log/agency_stack/components/dashboard-out.log" ]; then \
		tail -n 50 /var/log/agency_stack/components/dashboard-out.log; \
	elif [ -f "/var/log/agency_stack/components/dashboard.log" ]; then \
		tail -n 50 /var/log/agency_stack/components/dashboard.log; \
	else \
		echo "$(RED)No dashboard logs found$(RESET)"; \
	fi

dashboard-restart:
	@echo "$(MAGENTA)$(BOLD)🔄 Restarting Dashboard...$(RESET)"
	@if [ -f "/opt/agency_stack/dashboard/.installed_ok" ] || [ -f "/opt/agency_stack/clients/default/dashboard/.installed_ok" ] || [ -f "/opt/agency_stack/clients/${CLIENT_ID}/dashboard/.installed_ok" ]; then \
		if [ -d "/opt/agency_stack/apps/dashboard/node" ]; then \
			export PATH="/opt/agency_stack/apps/dashboard/node/bin:$$PATH"; \
			if [ -f "/opt/agency_stack/apps/dashboard/node/bin/pm2" ]; then \
				/opt/agency_stack/apps/dashboard/node/bin/pm2 restart agency-stack-dashboard || \
				/opt/agency_stack/apps/dashboard/node/bin/pm2 start --name agency-stack-dashboard --max-memory-restart 250M --exp-backoff-restart-delay=100 npm -- start; \
				echo "Dashboard service $(GREEN)started with pm2$(RESET)"; \
			else \
				# Try with global pm2 as fallback \
				pm2 restart agency-stack-dashboard 2>/dev/null || \
				pm2 start --name agency-stack-dashboard --max-memory-restart 250M --exp-backoff-restart-delay=100 npm -- start; \
				echo "Dashboard service $(GREEN)started with global pm2$(RESET)"; \
			fi; \
		else \
			echo "$(RED)Dashboard installation not found. Is Dashboard installed?$(RESET)"; \
			echo "$(CYAN)Install with: make dashboard DOMAIN=$(DOMAIN)$(RESET)"; \
		fi; \
	else \
		echo "$(RED)Dashboard is not installed$(RESET)"; \
		echo "$(CYAN)Install with: make dashboard DOMAIN=$(DOMAIN)$(RESET)"; \
	fi

<<<<<<< HEAD
# Including demo-core targets
include demo-core-targets.mk
=======
dashboard-direct:
	@echo "$(MAGENTA)$(BOLD)🔗 Opening dashboard via direct access...$(RESET)"
	@SERVER_IP=$$(hostname -I | awk '{print $$1}'); \
	echo "$(CYAN)Dashboard Direct Access URLs:$(RESET)"; \
	echo "$(GREEN)Main:       http://$${SERVER_IP}:3001$(RESET)"; \
	echo "$(GREEN)Fallback:   http://$${SERVER_IP}:8080$(RESET)"; \
	echo "$(GREEN)Guaranteed: http://$${SERVER_IP}:8888$(RESET)"; \
	xdg-open "http://$${SERVER_IP}:8888" 2>/dev/null || echo "$(YELLOW)No browser available. Access manually using the URLs above.$(RESET)"

dashboard-access:
	@echo "$(MAGENTA)$(BOLD)🔧 Installing comprehensive dashboard access...$(RESET)"
	@read -p "$(YELLOW)Enter domain (default: $${DOMAIN:-proto001.alpha.nerdofmouth.com}):$(RESET) " DOMAIN_INPUT; \
	DOMAIN="$${DOMAIN_INPUT:-$${DOMAIN:-proto001.alpha.nerdofmouth.com}}"; \
	read -p "$(YELLOW)Enter client ID (default: default):$(RESET) " CLIENT_ID_INPUT; \
	CLIENT_ID="$${CLIENT_ID_INPUT:-default}"; \
	sudo $(SCRIPTS_DIR)/components/install_dashboard_access.sh --domain "$${DOMAIN}" --client-id "$${CLIENT_ID}" $(if $(FORCE),--force,)

dashboard-check:
	@echo "$(MAGENTA)$(BOLD)🔍 Checking dashboard access methods...$(RESET)"
	@read -p "$(YELLOW)Enter domain (default: $${DOMAIN:-proto001.alpha.nerdofmouth.com}):$(RESET) " DOMAIN_INPUT; \
	DOMAIN="$${DOMAIN_INPUT:-$${DOMAIN:-proto001.alpha.nerdofmouth.com}}"; \
	read -p "$(YELLOW)Enter client ID (default: default):$(RESET) " CLIENT_ID_INPUT; \
	CLIENT_ID="$${CLIENT_ID_INPUT:-default}"; \
	sudo $(SCRIPTS_DIR)/utils/dashboard_dns_helper.sh --domain "$${DOMAIN}" --client-id "$${CLIENT_ID}" $(if $(VERBOSE),--verbose,)

dashboard-fix:
	@echo "$(MAGENTA)$(BOLD)🛠️ Fixing dashboard access issues...$(RESET)"
	@read -p "$(YELLOW)Enter domain (default: $${DOMAIN:-proto001.alpha.nerdofmouth.com}):$(RESET) " DOMAIN_INPUT; \
	DOMAIN="$${DOMAIN_INPUT:-$${DOMAIN:-proto001.alpha.nerdofmouth.com}}"; \
	read -p "$(YELLOW)Enter client ID (default: default):$(RESET) " CLIENT_ID_INPUT; \
	CLIENT_ID="$${CLIENT_ID_INPUT:-default}"; \
	sudo $(SCRIPTS_DIR)/utils/dashboard_dns_helper.sh --domain "$${DOMAIN}" --client-id "$${CLIENT_ID}" --fix $(if $(VERBOSE),--verbose,)

# Fix Traefik ports for standard HTTP/HTTPS access
traefik-fix-ports:
	@echo "$(MAGENTA)$(BOLD)🛠️ Fixing Traefik ports for standard HTTP/HTTPS access...$(RESET)"
	@read -p "$(YELLOW)Enter domain (default: $${DOMAIN:-proto001.alpha.nerdofmouth.com}):$(RESET) " DOMAIN_INPUT; \
	DOMAIN="$${DOMAIN_INPUT:-$${DOMAIN:-proto001.alpha.nerdofmouth.com}}"; \
	read -p "$(YELLOW)Enter client ID (default: default):$(RESET) " CLIENT_ID_INPUT; \
	CLIENT_ID="$${CLIENT_ID_INPUT:-default}"; \
	sudo $(SCRIPTS_DIR)/components/fix_traefik_ports.sh --domain "$${DOMAIN}" --client-id "$${CLIENT_ID}" $(if $(FORCE),--force,) $(if $(VERBOSE),--verbose,)

# Check Traefik port configuration
traefik-check-ports:
	@echo "$(MAGENTA)$(BOLD)🔍 Checking Traefik port configuration...$(RESET)"
	@read -p "$(YELLOW)Enter domain (default: $${DOMAIN:-proto001.alpha.nerdofmouth.com}):$(RESET) " DOMAIN_INPUT; \
	DOMAIN="$${DOMAIN_INPUT:-$${DOMAIN:-proto001.alpha.nerdofmouth.com}}"; \
	read -p "$(YELLOW)Enter client ID (default: default):$(RESET) " CLIENT_ID_INPUT; \
	CLIENT_ID="$${CLIENT_ID_INPUT:-default}"; \
	sudo $(SCRIPTS_DIR)/components/fix_traefik_ports.sh --domain "$${DOMAIN}" --client-id "$${CLIENT_ID}" --check-only $(if $(VERBOSE),--verbose,)
>>>>>>> 12f9af30
<|MERGE_RESOLUTION|>--- conflicted
+++ resolved
@@ -19,7 +19,7 @@
 CYAN := $(shell tput setaf 6)
 RESET := $(shell tput sgr0)
 
-.PHONY: help install update client test-env clean backup stack-info talknerdy rootofmouth buddy-init buddy-monitor drone-setup generate-buddy-keys start-buddy-system enable-monitoring mailu-setup mailu-test-email logs health-check verify-dns setup-log-rotation monitoring-setup config-snapshot config-rollback config-diff verify-backup setup-cron test-alert integrate-keycloak test-operations motd audit integrate-components dashboard dashboard-refresh dashboard-enable dashboard-update dashboard-open dashboard-direct integrate-sso integrate-email integrate-monitoring integrate-data-bridge detect-ports remap-ports scan-ports setup-cronjobs view-alerts log-summary create-client setup-roles security-audit security-fix rotate-secrets setup-log-segmentation verify-certs verify-auth multi-tenancy-status install-wordpress install-erpnext install-posthog install-voip install-mailu install-grafana install-loki install-prometheus install-keycloak install-infrastructure install-security-infrastructure install-multi-tenancy validate validate-report peertube peertube-sso peertube-with-deps peertube-reinstall peertube-status peertube-logs peertube-stop peertube-start peertube-restart demo-core demo-core-clean demo-core-status demo-core-logs
+.PHONY: help install update client test-env clean backup stack-info talknerdy rootofmouth buddy-init buddy-monitor drone-setup generate-buddy-keys start-buddy-system enable-monitoring mailu-setup mailu-test-email logs health-check verify-dns setup-log-rotation monitoring-setup config-snapshot config-rollback config-diff verify-backup setup-cron test-alert integrate-keycloak test-operations motd audit integrate-components dashboard dashboard-refresh dashboard-enable dashboard-update dashboard-open integrate-sso integrate-email integrate-monitoring integrate-data-bridge detect-ports remap-ports scan-ports setup-cronjobs view-alerts log-summary create-client setup-roles security-audit security-fix rotate-secrets setup-log-segmentation verify-certs verify-auth multi-tenancy-status install-wordpress install-erpnext install-posthog install-voip install-mailu install-grafana install-loki install-prometheus install-keycloak install-infrastructure install-security-infrastructure install-multi-tenancy validate validate-report peertube peertube-sso peertube-with-deps peertube-reinstall peertube-status peertube-logs peertube-stop peertube-start peertube-restart demo-core demo-core-clean demo-core-status demo-core-logs
 
 # Default target
 help:
@@ -58,12 +58,11 @@
 	@echo "  $(BOLD)make motd$(RESET)             Generate server message of the day"
 	@echo "  $(BOLD)make audit$(RESET)            Audit running components and system status"
 	@echo "  $(BOLD)make integrate-components$(RESET) Integrate AgencyStack components"
-	@echo "  $(BOLD)make dashboard-legacy$(RESET)        Open AgencyStack dashboard"
+	@echo "  $(BOLD)make dashboard$(RESET)        Open AgencyStack dashboard"
 	@echo "  $(BOLD)make dashboard-refresh$(RESET) Refresh AgencyStack dashboard"
 	@echo "  $(BOLD)make dashboard-enable$(RESET) Enable AgencyStack dashboard"
 	@echo "  $(BOLD)make dashboard-update$(RESET) Update AgencyStack dashboard data"
 	@echo "  $(BOLD)make dashboard-open$(RESET)   Open AgencyStack dashboard in browser"
-	@echo "  $(BOLD)make dashboard-direct$(RESET) Open AgencyStack dashboard via direct IP address"
 	@echo "  $(BOLD)make integrate-sso$(RESET)    Integrate Single Sign-On for AgencyStack components"
 	@echo "  $(BOLD)make integrate-email$(RESET)  Integrate Email systems for AgencyStack components"
 	@echo "  $(BOLD)make integrate-monitoring$(RESET) Integrate Monitoring for AgencyStack components"
@@ -119,18 +118,10 @@
 	@echo "  $(BOLD)make peertube-stop$(RESET)            Stop PeerTube"
 	@echo "  $(BOLD)make peertube-start$(RESET)           Start PeerTube"
 	@echo "  $(BOLD)make peertube-restart$(RESET)         Restart PeerTube"
-
-# Pre-flight installation verification
-preflight-check:
-	@echo "$(MAGENTA)$(BOLD)🔍 Performing pre-installation checklist verification...$(RESET)"
-	@$(SCRIPTS_DIR)/components/preflight_check.sh $(if $(DOMAIN),--domain "$(DOMAIN)",) $(if $(INTERACTIVE),--interactive,) $(if $(SKIP_PORTS),--skip-ports,) $(if $(SKIP_DNS),--skip-dns,) $(if $(SKIP_SYSTEM),--skip-system,) $(if $(SKIP_NETWORK),--skip-network,) $(if $(SKIP_SSH),--skip-ssh,)
-	@if [ -f "$(REPO_ROOT)/pre_installation_report.md" ]; then \
-		echo "$(CYAN)Pre-installation report generated at: $(REPO_ROOT)/pre_installation_report.md$(RESET)"; \
-		grep -A2 "^## Summary" "$(REPO_ROOT)/pre_installation_report.md" | grep -v "^##"; \
-	fi
+	@echo "  $(BOLD)make peertube-upgrade$(RESET)         Upgrade PeerTube to v7.0"
 
 # Install AgencyStack
-install: preflight-check validate
+install: validate
 	@echo "🔧 Installing AgencyStack..."
 	@sudo $(SCRIPTS_DIR)/install.sh
 
@@ -348,7 +339,7 @@
 	@sudo bash $(SCRIPTS_DIR)/integrate_components.sh --type=data-bridge
 
 # Open AgencyStack dashboard
-dashboard-legacy:
+dashboard:
 	@echo "📊 Opening AgencyStack dashboard..."
 	@sudo bash $(SCRIPTS_DIR)/dashboard.sh
 
@@ -367,25 +358,7 @@
 	@echo "🔄 Updating AgencyStack dashboard data..."
 	@sudo bash $(SCRIPTS_DIR)/dashboard/update_dashboard_data.sh
 
-# Directly open dashboard via IP address (bypassing DNS)
-dashboard-direct:
-	@echo "$(MAGENTA)$(BOLD)🔌 Opening AgencyStack Dashboard via Direct IP Address...$(RESET)"
-	@if [ -d "/opt/agency_stack/clients/$(CLIENT_ID)/dashboard" ]; then \
-		SERVER_IP=$$(hostname -I | awk '{print $$1}'); \
-		DASHBOARD_PORT=$$(docker ps | grep dashboard | grep -oP '\d+->80' | cut -d'-' -f1 || echo "3001"); \
-		echo "$(GREEN)✅ Dashboard is available at: http://$${SERVER_IP}:$${DASHBOARD_PORT}$(RESET)"; \
-		if command -v xdg-open >/dev/null 2>&1; then \
-			xdg-open "http://$${SERVER_IP}:$${DASHBOARD_PORT}" || echo "$(YELLOW)⚠️ Could not open browser automatically$(RESET)"; \
-		elif command -v open >/dev/null 2>&1; then \
-			open "http://$${SERVER_IP}:$${DASHBOARD_PORT}" || echo "$(YELLOW)⚠️ Could not open browser automatically$(RESET)"; \
-		else \
-			echo "$(YELLOW)⚠️ Could not detect browser. Please open the URL manually.$(RESET)"; \
-		fi; \
-	else \
-		echo "$(RED)❌ Dashboard not installed. Install with: make dashboard$(RESET)"; \
-	fi
-
-# Open AgencyStack dashboard in browser
+# Open dashboard in browser
 dashboard-open:
 	@echo "🌐 Opening AgencyStack dashboard in browser..."
 	@xdg-open http://dashboard.$(shell grep PRIMARY_DOMAIN /opt/agency_stack/config.env 2>/dev/null | cut -d '=' -f2 || echo "localhost")
@@ -463,19 +436,32 @@
 
 security-audit:
 	@echo "🔐 Running security audit..."
-		sudo bash $(SCRIPTS_DIR)/security/audit_stack.sh $(if $(VERBOSE),--verbose,) $(if $(REPORT),--report,)
+		sudo bash $(SCRIPTS_DIR)/security/audit_stack.sh --client-id "$(CLIENT_ID)"; \
+	else \
+		sudo bash $(SCRIPTS_DIR)/security/audit_stack.sh; \
+	fi
 
 security-fix:
 	@echo "🔧 Fixing security issues..."
-		sudo bash $(SCRIPTS_DIR)/security/audit_stack.sh --fix $(if $(VERBOSE),--verbose,) $(if $(REPORT),--report,)
+		sudo bash $(SCRIPTS_DIR)/security/audit_stack.sh --fix --client-id "$(CLIENT_ID)"; \
+	else \
+		sudo bash $(SCRIPTS_DIR)/security/audit_stack.sh --fix; \
+	fi
 
 rotate-secrets:
 	@echo "🔄 Rotating secrets..."
-		sudo bash $(SCRIPTS_DIR)/security/generate_secrets.sh --rotate $(if $(VERBOSE),--verbose,) $(if $(REPORT),--report,)
+		sudo bash $(SCRIPTS_DIR)/security/generate_secrets.sh --rotate --client-id "$(CLIENT_ID)" --service "$(SERVICE)"; \
+		sudo bash $(SCRIPTS_DIR)/security/generate_secrets.sh --rotate --client-id "$(CLIENT_ID)"; \
+	else \
+		sudo bash $(SCRIPTS_DIR)/security/generate_secrets.sh --rotate; \
+	fi
 
 setup-log-segmentation:
 	@echo "📋 Setting up log segmentation..."
-		sudo bash $(SCRIPTS_DIR)/security/setup_log_segmentation.sh $(if $(VERBOSE),--verbose,) $(if $(REPORT),--report,)
+		sudo bash $(SCRIPTS_DIR)/security/setup_log_segmentation.sh --client-id "$(CLIENT_ID)"; \
+	else \
+		sudo bash $(SCRIPTS_DIR)/security/setup_log_segmentation.sh; \
+	fi
 
 verify-certs:
 	@echo "🔒 Verifying TLS certificates..."
@@ -706,7 +692,7 @@
 	@docker ps -a | grep listmonk || echo "Listmonk is not running"
 
 listmonk-logs:
-	@docker logs -f listmonk-$(CLIENT_ID) 2>&1 | tee $(LOG_DIR)/components/listmonk.log
+	@docker logs -f listmonk-app-$(CLIENT_ID) 2>&1 | tee $(LOG_DIR)/components/listmonk.log
 
 listmonk-stop:
 	@docker-compose -f $(DOCKER_DIR)/listmonk/docker-compose.yml down
@@ -721,7 +707,7 @@
 	@echo "Backing up Listmonk data..."
 	@mkdir -p $(BACKUP_DIR)/listmonk
 	@docker exec listmonk-postgres-$(CLIENT_ID) pg_dump -U listmonk listmonk > $(BACKUP_DIR)/listmonk/listmonk_db_$(shell date +%Y%m%d).sql
-	@tar -czf $(BACKUP_DIR)/listmonk/listmonk_uploads_$(shell date +%Y%m%d).tar.gz -C $(CONFIG_DIR)/clients/$(CLIENT_ID)/listmonk_data/uploads .
+	@tar -czf $(BACKUP_DIR)/listmonk/listmonk_storage_$(shell date +%Y%m%d).tar.gz -C $(CONFIG_DIR)/clients/$(CLIENT_ID)/listmonk_data/storage .
 	@echo "Backup completed: $(BACKUP_DIR)/listmonk/"
 
 listmonk-restore:
@@ -729,8 +715,15 @@
 	@echo "Please refer to the documentation for detailed instructions."
 
 listmonk-config:
-	@echo "Opening Listmonk configuration..."
-	@$(EDITOR) $(CONFIG_DIR)/clients/$(CLIENT_ID)/listmonk_data/config/config.toml
+	@echo "Opening Listmonk environment configuration..."
+	@$(EDITOR) $(DOCKER_DIR)/listmonk/.env
+
+listmonk-upgrade:
+	@echo "$(MAGENTA)$(BOLD)🔄 Upgrading Listmonk to v4.1.0...$(RESET)"
+	@read -p "$(YELLOW)Enter domain for Listmonk (e.g., mail.yourdomain.com):$(RESET) " DOMAIN; \
+	read -p "$(YELLOW)Enter admin email:$(RESET) " ADMIN_EMAIL; \
+	read -p "$(YELLOW)Enter client ID (optional):$(RESET) " CLIENT_ID; \
+	sudo $(SCRIPTS_DIR)/components/upgrade_listmonk.sh --domain $$DOMAIN --admin-email $$ADMIN_EMAIL $(if $$CLIENT_ID,--client-id $$CLIENT_ID,) $(if $(FORCE),--force,) $(if $(WITH_DEPS),--with-deps,) $(if $(VERBOSE),--verbose,)
 
 # Grafana
 install-grafana: validate
@@ -859,55 +852,9 @@
 	read -p "$(YELLOW)Enter client ID (optional):$(RESET) " CLIENT_ID; \
 
 # Keycloak
-keycloak: validate
-	@echo "$(MAGENTA)$(BOLD)🔐 Installing Keycloak Identity Provider...$(RESET)"
+install-keycloak: validate
+	@echo "Installing Keycloak identity provider..."
 	@sudo $(SCRIPTS_DIR)/components/install_keycloak.sh --domain $(DOMAIN) --admin-email $(ADMIN_EMAIL) $(if $(CLIENT_ID),--client-id $(CLIENT_ID),) $(if $(FORCE),--force,) $(if $(WITH_DEPS),--with-deps,) $(if $(VERBOSE),--verbose,)
-
-keycloak-status:
-	@echo "$(MAGENTA)$(BOLD)🔍 Checking Keycloak Status...$(RESET)"
-	@if [ -f "/opt/agency_stack/clients/$(CLIENT_ID)/keycloak/.installed_ok" ]; then \
-		echo "$(GREEN)✅ Keycloak is installed$(RESET)"; \
-		if docker ps | grep -q "keycloak"; then \
-			echo "$(GREEN)✅ Keycloak container is running$(RESET)"; \
-			docker ps | grep keycloak; \
-		else \
-			echo "$(RED)❌ Keycloak container is not running$(RESET)"; \
-		fi; \
-	else \
-		echo "$(RED)❌ Keycloak is not installed$(RESET)"; \
-		echo "$(CYAN)To install, run: make keycloak$(RESET)"; \
-		exit 1; \
-	fi
-
-keycloak-logs:
-	@echo "$(MAGENTA)$(BOLD)📜 Viewing Keycloak Logs...$(RESET)"
-	@if [ -f "/var/log/agency_stack/components/keycloak.log" ]; then \
-		echo "$(CYAN)Recent Keycloak installation logs:$(RESET)"; \
-		tail -n 20 /var/log/agency_stack/components/keycloak.log; \
-		echo ""; \
-		echo "$(CYAN)For container logs, use:$(RESET)"; \
-		echo "docker logs keycloak-$(CLIENT_ID) --tail 50"; \
-	else \
-		echo "$(YELLOW)Keycloak installation logs not found.$(RESET)"; \
-		if docker ps | grep -q "keycloak"; then \
-			echo "$(CYAN)Container logs:$(RESET)"; \
-			docker logs keycloak-$(CLIENT_ID) --tail 20; \
-		fi; \
-	fi
-
-keycloak-restart:
-	@echo "$(MAGENTA)$(BOLD)🔄 Restarting Keycloak...$(RESET)"
-	@if [ -f "/opt/agency_stack/clients/$(CLIENT_ID)/keycloak/.installed_ok" ]; then \
-		docker restart keycloak-$(CLIENT_ID); \
-		echo "$(GREEN)✅ Keycloak has been restarted$(RESET)"; \
-		echo "$(CYAN)Check status with: make keycloak-status$(RESET)"; \
-	else \
-		echo "$(RED)❌ Keycloak is not installed$(RESET)"; \
-		echo "$(CYAN)To install, run: make keycloak$(RESET)"; \
-	fi
-
-# Alias for backward compatibility
-install-keycloak: keycloak
 
 # Core Infrastructure
 install-infrastructure:
@@ -979,6 +926,13 @@
 	@echo "Opening Chatwoot environment configuration..."
 	@$(EDITOR) $(DOCKER_DIR)/chatwoot/.env
 
+chatwoot-upgrade:
+	@echo "$(MAGENTA)$(BOLD)🔄 Upgrading Chatwoot to v4.1.0...$(RESET)"
+	@read -p "$(YELLOW)Enter domain for Chatwoot (e.g., chat.yourdomain.com):$(RESET) " DOMAIN; \
+	read -p "$(YELLOW)Enter admin email:$(RESET) " ADMIN_EMAIL; \
+	read -p "$(YELLOW)Enter client ID (optional):$(RESET) " CLIENT_ID; \
+	sudo $(SCRIPTS_DIR)/components/upgrade_chatwoot.sh --domain $$DOMAIN --admin-email $$ADMIN_EMAIL $(if $$CLIENT_ID,--client-id $$CLIENT_ID,) $(if $(FORCE),--force,) $(if $(WITH_DEPS),--with-deps,) $(if $(VERBOSE),--verbose,)
+
 # Content & Media
 peertube:
 	@echo "$(MAGENTA)$(BOLD)🎞️ Installing PeerTube - Self-hosted Video Platform...$(RESET)"
@@ -1001,6 +955,13 @@
 	@read -p "$(YELLOW)Enter domain for PeerTube (e.g., peertube.yourdomain.com):$(RESET) " DOMAIN; \
 	sudo $(SCRIPTS_DIR)/components/install_peertube.sh --domain $$DOMAIN --force
 
+peertube-upgrade:
+	@echo "$(MAGENTA)$(BOLD)🔄 Upgrading PeerTube to v7.0...$(RESET)"
+	@read -p "$(YELLOW)Enter domain for PeerTube (e.g., peertube.yourdomain.com):$(RESET) " DOMAIN; \
+	read -p "$(YELLOW)Enter admin email:$(RESET) " ADMIN_EMAIL; \
+	read -p "$(YELLOW)Enter client ID (optional):$(RESET) " CLIENT_ID; \
+	sudo $(SCRIPTS_DIR)/components/upgrade_peertube.sh --domain $$DOMAIN --admin-email $$ADMIN_EMAIL $(if $$CLIENT_ID,--client-id $$CLIENT_ID,) $(if $(FORCE),--force,) $(if $(WITH_DEPS),--with-deps,) $(if $(VERBOSE),--verbose,)
+
 peertube-status:
 	@echo "$(MAGENTA)$(BOLD)ℹ️ Checking PeerTube status...$(RESET)"
 	@cd $(DOCKER_DIR)/peertube && docker-compose ps
@@ -1028,7 +989,7 @@
 # Drone CI - Continuous Integration and Delivery Platform
 droneci:
 	@echo "Installing Drone CI..."
-	@sudo $(SCRIPTS_DIR)/components/install_droneci.sh --domain $(DOMAIN) $(INSTALL_FLAGS)
+	@sudo $(SCRIPTS_DIR)/components/install_droneci.sh --domain $(DRONECI_DOMAIN) $(INSTALL_FLAGS)
 
 droneci-status:
 	@docker ps -a | grep drone || echo "Drone CI is not running"
@@ -1051,12 +1012,19 @@
 droneci-backup:
 	@echo "Backing up Drone CI data..."
 	@mkdir -p $(BACKUP_DIR)/droneci
-	@$(CONFIG_DIR)/clients/$(CLIENT_ID)/droneci_data/scripts/backup.sh "$(BACKUP_DIR)/droneci"
+	@$(CONFIG_DIR)/clients/$(CLIENT_ID)/droneci_data/scripts/backup.sh $(BACKUP_DIR)/droneci
 	@echo "Backup completed: $(BACKUP_DIR)/droneci/"
 
 droneci-config:
 	@echo "Opening Drone CI configuration..."
 	@$(EDITOR) $(DOCKER_DIR)/droneci/.env
+
+droneci-upgrade:
+	@echo "$(MAGENTA)$(BOLD)🔄 Upgrading DroneCI to v2.25.0...$(RESET)"
+	@read -p "$(YELLOW)Enter domain for DroneCI (e.g., drone.yourdomain.com):$(RESET) " DOMAIN; \
+	read -p "$(YELLOW)Enter admin email:$(RESET) " ADMIN_EMAIL; \
+	read -p "$(YELLOW)Enter client ID (optional):$(RESET) " CLIENT_ID; \
+	sudo $(SCRIPTS_DIR)/components/upgrade_droneci.sh --domain $$DOMAIN --admin-email $$ADMIN_EMAIL $(if $$CLIENT_ID,--client-id $$CLIENT_ID,) $(if $(FORCE),--force,) $(if $(WITH_DEPS),--with-deps,) $(if $(VERBOSE),--verbose,)
 
 # Collaboration Components
 # ------------------------------------------------------------------------------
@@ -1463,7 +1431,7 @@
 
 tailscale-logs:
 	@echo "Viewing Tailscale logs..."
-	@if [ -f "/var/log/agency_stack/components/tailscale.log" ]; then \
+	@if [ -f "$(LOG_DIR)/components/tailscale.log" ]; then \
 		echo "$(CYAN)Recent Tailscale actions:$(RESET)"; \
 		sudo grep "Tailscale" /var/log/syslog | tail -n 20; \
 		echo ""; \
@@ -1573,67 +1541,24 @@
 	@exit 1
 
 # Auto-generated target for traefik
-traefik: validate
-	@echo "$(MAGENTA)$(BOLD)🔧 Installing Traefik Reverse Proxy...$(RESET)"
-	@sudo $(SCRIPTS_DIR)/components/install_traefik.sh --domain $(DOMAIN) --admin-email $(ADMIN_EMAIL) $(if $(CLIENT_ID),--client-id $(CLIENT_ID),) $(if $(FORCE),--force,) $(if $(WITH_DEPS),--with-deps,) $(if $(VERBOSE),--verbose,)
-
+traefik:
+	@echo "TODO: Implement traefik"
+	@exit 1
+
+# Auto-generated target for traefik
 traefik-status:
-	@echo "$(MAGENTA)$(BOLD)ℹ️ Checking Traefik Status...$(RESET)"
-	@if [ -f "/opt/agency_stack/clients/$(CLIENT_ID)/traefik/.installed_ok" ]; then \
-		echo "$(GREEN)✅ Traefik is installed$(RESET)"; \
-		if docker ps | grep -q "traefik"; then \
-			echo "$(GREEN)✅ Traefik container is running$(RESET)"; \
-		else \
-			echo "$(RED)❌ Traefik container is not running$(RESET)"; \
-		fi; \
-	else \
-		echo "$(RED)❌ Traefik is not installed$(RESET)"; \
-		echo "$(CYAN)Install with: make traefik$(RESET)"; \
-	fi
-
+	@echo "TODO: Implement traefik-status"
+	@exit 1
+
+# Auto-generated target for traefik
 traefik-logs:
-	@echo "$(MAGENTA)$(BOLD)📜 Viewing Traefik Logs...$(RESET)"
-	@if [ -f "/var/log/agency_stack/components/traefik.log" ]; then \
-		echo "$(CYAN)Recent Traefik actions:$(RESET)"; \
-		sudo grep "Traefik" /var/log/syslog | tail -n 20; \
-		echo ""; \
-		echo "$(CYAN)For installation logs, use:$(RESET)"; \
-		echo "cat /var/log/agency_stack/components/traefik.log"; \
-	else \
-		echo "$(YELLOW)Traefik logs not found.$(RESET)"; \
-		journalctl -u traefik 2>/dev/null; \
-	fi
-
+	@echo "TODO: Implement traefik-logs"
+	@exit 1
+
+# Auto-generated target for traefik
 traefik-restart:
-	@echo "$(MAGENTA)$(BOLD)🔄 Restarting Traefik...$(RESET)"
-	@if [ -f "/opt/agency_stack/clients/$(CLIENT_ID)/traefik/.installed_ok" ]; then \
-		docker restart traefik-$(CLIENT_ID); \
-		echo "$(GREEN)✅ Traefik has been restarted$(RESET)"; \
-		echo "$(CYAN)Check status with: make traefik-status$(RESET)"; \
-	else \
-		echo "$(RED)❌ Traefik is not installed$(RESET)"; \
-		echo "$(CYAN)Install with: make traefik$(RESET)"; \
-	fi
-
-traefik-dns-check:
-	@echo "$(MAGENTA)$(BOLD)🔍 Checking Traefik DNS Configuration...$(RESET)"
-	@if [ -f "/opt/agency_stack/clients/$(CLIENT_ID)/traefik/.installed_ok" ]; then \
-		echo "$(CYAN)Verifying DNS configuration for Traefik...$(RESET)"; \
-		scripts/verify_dns.sh --domain $(DOMAIN) --client-id $(CLIENT_ID) --direct-check; \
-		if [ $$? -eq 0 ]; then \
-			echo "$(GREEN)✅ DNS configuration is correct$(RESET)"; \
-		else \
-			echo "$(YELLOW)⚠️ DNS configuration issues detected$(RESET)"; \
-			echo "$(CYAN)For detailed information, check the generated report or logs$(RESET)"; \
-			echo "$(CYAN)For testing, you can directly access:$(RESET)"; \
-			DASHBOARD_PORT=$$(docker ps | grep dashboard | grep -oP '\d+->80' | cut -d'-' -f1 || echo "3001"); \
-			SERVER_IP=$$(hostname -I | awk '{print $$1}'); \
-			echo "  Dashboard: http://$${SERVER_IP}:$${DASHBOARD_PORT}"; \
-		fi; \
-	else \
-		echo "$(RED)❌ Traefik is not installed$(RESET)"; \
-		echo "$(CYAN)Install with: make traefik$(RESET)"; \
-	fi
+	@echo "TODO: Implement traefik-restart"
+	@exit 1
 
 # Auto-generated target for vault
 vault:
@@ -1818,10 +1743,17 @@
 
 # Auto-generated target for documenso
 documenso-restart:
-	@echo "TODO: Implement documenso-restart"
-	@exit 1
-
-# Auto-generated target for erpnext
+	@echo "$(MAGENTA)$(BOLD)🔄 Restarting Documenso...$(RESET)"
+	@cd $(DOCKER_DIR)/documenso && docker-compose restart
+
+documenso-upgrade:
+	@echo "$(MAGENTA)$(BOLD)🔄 Upgrading Documenso to v1.4.2...$(RESET)"
+	@read -p "$(YELLOW)Enter domain for Documenso (e.g., sign.yourdomain.com):$(RESET) " DOMAIN; \
+	read -p "$(YELLOW)Enter admin email:$(RESET) " ADMIN_EMAIL; \
+	read -p "$(YELLOW)Enter client ID (optional):$(RESET) " CLIENT_ID; \
+	sudo $(SCRIPTS_DIR)/components/upgrade_documenso.sh --domain $$DOMAIN --admin-email $$ADMIN_EMAIL $(if $$CLIENT_ID,--client-id $$CLIENT_ID,) $(if $(FORCE),--force,) $(if $(WITH_DEPS),--with-deps,) $(if $(VERBOSE),--verbose,)
+
+# erpnext
 erpnext:
 	@echo "TODO: Implement erpnext"
 	@exit 1
@@ -1921,6 +1853,26 @@
 	@echo "TODO: Implement grafana-restart"
 	@exit 1
 
+# Auto-generated target for keycloak
+keycloak:
+	@echo "TODO: Implement keycloak"
+	@exit 1
+
+# Auto-generated target for keycloak
+keycloak-status:
+	@echo "TODO: Implement keycloak-status"
+	@exit 1
+
+# Auto-generated target for keycloak
+keycloak-logs:
+	@echo "TODO: Implement keycloak-logs"
+	@exit 1
+
+# Auto-generated target for keycloak
+keycloak-restart:
+	@echo "TODO: Implement keycloak-restart"
+	@exit 1
+
 # Auto-generated target for killbill
 killbill-status:
 	@echo "TODO: Implement killbill-status"
@@ -1935,6 +1887,7 @@
 killbill-restart:
 	@echo "TODO: Implement killbill-restart"
 	@exit 1
+
 	@exit 1
 
 # Auto-generated target for mailu
@@ -2197,6 +2150,7 @@
 		fi; \
 	else \
 		echo "$(RED)❌ Fail2ban is not running$(RESET)"; \
+		echo "$(CYAN)Install with: make fail2ban$(RESET)"; \
 	fi
 
 fail2ban-logs:
@@ -2209,7 +2163,9 @@
 		echo "cat /var/log/agency_stack/components/fail2ban.log"; \
 	else \
 		echo "$(YELLOW)Fail2ban logs not found.$(RESET)"; \
-		journalctl -u fail2ban 2>/dev/null; \
+		if [ -f "/var/log/agency_stack/components/fail2ban.log" ]; then \
+			cat /var/log/agency_stack/components/fail2ban.log | tail -n 20; \
+		fi; \
 	fi
 
 fail2ban-restart:
@@ -2285,81 +2241,258 @@
 		echo "$(CYAN)Install with: make security$(RESET)"; \
 	fi
 
-# Dashboard Component
-dashboard: validate
-	@echo "$(MAGENTA)$(BOLD)🚀 Installing AgencyStack Next.js Dashboard...$(RESET)"
-	@sudo $(SCRIPTS_DIR)/components/install_dashboard.sh --domain "$(DOMAIN)" --admin-email "$(ADMIN_EMAIL)" $(if $(CLIENT_ID),--client-id "$(CLIENT_ID)",) $(if $(FORCE),--force,) $(if $(WITH_DEPS),--with-deps,) $(if $(VERBOSE),--verbose,)
-	@$(MAKE) dashboard-configure-route
-
-dashboard-configure-route:
-	@echo "$(MAGENTA)$(BOLD)🔄 Configuring Dashboard Routing with Traefik...$(RESET)"
-	@sudo $(SCRIPTS_DIR)/components/configure_dashboard_route.sh --domain $(DOMAIN) $(if $(CLIENT_ID),--client-id $(CLIENT_ID),)
-
-dashboard-status:
-	@echo "$(MAGENTA)$(BOLD)ℹ️ Checking Dashboard Status...$(RESET)"
-	@if [ -f "/opt/agency_stack/dashboard/.installed_ok" ] || [ -f "/opt/agency_stack/clients/default/dashboard/.installed_ok" ] || [ -f "/opt/agency_stack/clients/${CLIENT_ID}/dashboard/.installed_ok" ]; then \
-		echo "Dashboard is installed and ready"; \
-		export PATH="/opt/agency_stack/apps/dashboard/node/bin:$$PATH"; \
-		if command -v pm2 >/dev/null 2>&1; then \
-			if pm2 list | grep -q "agency-stack-dashboard"; then \
-				echo "Dashboard service is running"; \
-			else \
-				echo "Dashboard service is not running"; \
-			fi; \
-		elif [ -f "/opt/agency_stack/apps/dashboard/node/bin/pm2" ]; then \
-			if /opt/agency_stack/apps/dashboard/node/bin/pm2 list | grep -q "agency-stack-dashboard"; then \
-				echo "Dashboard service is running"; \
-			else \
-				echo "Dashboard service is not running"; \
-			fi; \
+# Demo Core Installation
+# Installs high-value components suitable for client/investor demos
+demo-core: validate
+	@echo "$(MAGENTA)$(BOLD)🚀 Installing AgencyStack Demo Core Components...$(RESET)"
+	@echo "$(CYAN)This will install a set of high-value components for demonstration purposes.$(RESET)"
+	@echo ""
+	
+	@echo "$(YELLOW)📊 Installing Core Infrastructure...$(RESET)"
+	@$(MAKE) docker docker-status docker_compose traefik_ssl
+	
+	@echo "$(YELLOW)🔐 Installing Security Components...$(RESET)"
+	@$(MAKE) keycloak keycloak-status fail2ban
+	
+	@echo "$(YELLOW)📧 Installing Communication Components...$(RESET)"
+	@$(MAKE) mailu mailu-status chatwoot chatwoot-status voip voip-status
+	
+	@echo "$(YELLOW)📊 Installing Monitoring Components...$(RESET)"
+	@$(MAKE) prometheus prometheus-status grafana grafana-status posthog posthog-status
+	
+	@echo "$(YELLOW)📝 Installing Content & CMS Components...$(RESET)"
+	@$(MAKE) wordpress wordpress-status peertube peertube-status builderio builderio-status
+	
+	@echo "$(YELLOW)🧰 Installing DevOps Components...$(RESET)"
+	@$(MAKE) gitea gitea-status droneci
+	
+	@echo "$(YELLOW)📅 Installing Business Components...$(RESET)"
+	@$(MAKE) calcom calcom-status erpnext documenso focalboard
+	
+	@echo "$(YELLOW)🔄 Integrating Components...$(RESET)"
+	@$(MAKE) integrate-sso
+	@$(MAKE) integrate-monitoring
+	@$(MAKE) dashboard-update
+	
+	@echo "$(YELLOW)🧪 Running Validation Checks...$(RESET)"
+	@$(MAKE) alpha-check
+	@if [ -f "$(SCRIPTS_DIR)/smoke_test.sh" ]; then \
+		$(MAKE) smoke-test; \
+	fi
+	
+	@echo "$(GREEN)$(BOLD)✅ Demo Core Components Installed Successfully!$(RESET)"
+	@echo "$(CYAN)Open the AgencyStack dashboard to view your installation:$(RESET)"
+	@echo "$(CYAN)$(MAKE) dashboard-open$(RESET)"
+
+# Demo Core Cleanup
+# Removes the demo core components for a clean slate
+demo-core-clean:
+	@echo "$(MAGENTA)$(BOLD)🧹 Cleaning Up AgencyStack Demo Core Components...$(RESET)"
+	@echo "$(RED)This will remove all demo core components and their data.$(RESET)"
+	@echo ""
+	
+	@echo "$(YELLOW)Stopping and Removing Business Components...$(RESET)"
+	@-$(MAKE) calcom-stop focalboard-stop erpnext-stop documenso-stop 2>/dev/null || true
+	
+	@echo "$(YELLOW)Stopping and Removing DevOps Components...$(RESET)"
+	@-$(MAKE) gitea-stop droneci-stop 2>/dev/null || true
+	
+	@echo "$(YELLOW)Stopping and Removing Content Components...$(RESET)"
+	@-$(MAKE) wordpress-stop peertube-stop builderio-stop 2>/dev/null || true
+	
+	@echo "$(YELLOW)Stopping and Removing Monitoring Components...$(RESET)"
+	@-$(MAKE) prometheus-stop grafana-stop posthog-stop 2>/dev/null || true
+	
+	@echo "$(YELLOW)Stopping and Removing Communication Components...$(RESET)"
+	@-$(MAKE) mailu-stop chatwoot-stop voip-stop 2>/dev/null || true
+	
+	@echo "$(YELLOW)Stopping and Removing Security Components...$(RESET)"
+	@-$(MAKE) keycloak-stop fail2ban-stop 2>/dev/null || true
+	
+	@echo "$(GREEN)$(BOLD)✅ Demo Core Components Cleaned Up Successfully!$(RESET)"
+	@echo "$(CYAN)The system has been returned to a clean state.$(RESET)"
+
+# Demo Core Status
+# Checks the status of all demo core components
+demo-core-status:
+	@echo "$(MAGENTA)$(BOLD)📊 AgencyStack Demo Core Components Status:$(RESET)"
+	@echo ""
+	
+	@echo "$(YELLOW)📊 Core Infrastructure Components:$(RESET)"
+	@-$(MAKE) docker-status docker_compose-status traefik-status 2>/dev/null || true
+	
+	@echo "$(YELLOW)🔐 Security Components:$(RESET)"
+	@-$(MAKE) keycloak-status fail2ban-status 2>/dev/null || true
+	
+	@echo "$(YELLOW)📧 Communication Components:$(RESET)"
+	@-$(MAKE) mailu-status chatwoot-status voip-status 2>/dev/null || true
+	
+	@echo "$(YELLOW)📊 Monitoring Components:$(RESET)"
+	@-$(MAKE) prometheus-status grafana-status posthog-status 2>/dev/null || true
+	
+	@echo "$(YELLOW)📝 Content & CMS Components:$(RESET)"
+	@-$(MAKE) wordpress-status peertube-status builderio-status 2>/dev/null || true
+	
+	@echo "$(YELLOW)🧰 DevOps Components:$(RESET)"
+	@-$(MAKE) gitea-status droneci-status 2>/dev/null || true
+	
+	@echo "$(YELLOW)📅 Business Components:$(RESET)"
+	@-$(MAKE) calcom-status erpnext-status documenso-status focalboard-status 2>/dev/null || true
+	
+	@echo "$(GREEN)$(BOLD)✅ Status Check Complete!$(RESET)"
+
+# Demo Core Logs
+# Views logs from all demo core components
+demo-core-logs:
+	@echo "$(MAGENTA)$(BOLD)📋 AgencyStack Demo Core Components Logs:$(RESET)"
+	@echo "$(CYAN)Viewing recent logs from all demo components...$(RESET)"
+	@echo ""
+	
+	@for component in docker traefik keycloak fail2ban mailu chatwoot voip prometheus grafana posthog wordpress peertube builderio gitea droneci calcom erpnext documenso focalboard; do \
+		echo "$(YELLOW)📄 $$component logs:$(RESET)"; \
+		$(MAKE) $$component-logs 2>/dev/null || echo "$(RED)No logs available for $$component$(RESET)"; \
+		echo ""; \
+	done
+	
+	@echo "$(GREEN)$(BOLD)✅ Logs Display Complete!$(RESET)"
+	@echo "$(CYAN)For detailed logs, use 'make <component>-logs' for specific components.$(RESET)"
+
+# Bolt DIY
+bolt-diy: validate
+	@echo "⚡ Installing Bolt DIY..."
+	@sudo $(SCRIPTS_DIR)/components/install_bolt_diy.sh --domain $(DOMAIN) --admin-email $(ADMIN_EMAIL) $(if $(CLIENT_ID),--client-id $(CLIENT_ID),) $(if $(FORCE),--force,) $(if $(WITH_DEPS),--with-deps,) $(if $(VERBOSE),--verbose,)
+
+bolt-diy-status:
+	@echo "ℹ️ Checking Bolt DIY Status..."
+	@if [ -n "$(CLIENT_ID)" ]; then \
+		BOLT_CONTAINER="$(CLIENT_ID)_bolt_diy"; \
+	else \
+		BOLT_CONTAINER="bolt_diy"; \
+	fi; \
+	if docker ps -f name=$$BOLT_CONTAINER | grep -q $$BOLT_CONTAINER; then \
+		echo "$(GREEN)Bolt DIY is running$(RESET)"; \
+	else \
+		echo "$(RED)Bolt DIY is not running$(RESET)"; \
+	fi
+
+bolt-diy-logs:
+	@echo "📜 Viewing Bolt DIY Logs..."
+	@if [ -f "/var/log/agency_stack/components/bolt_diy.log" ]; then \
+		tail -n 50 "/var/log/agency_stack/components/bolt_diy.log"; \
+	else \
+		echo "$(YELLOW)No Bolt DIY logs found$(RESET)"; \
+	fi
+
+bolt-diy-restart:
+	@echo "🔄 Restarting Bolt DIY..."
+	@if [ -f "$(SCRIPTS_DIR)/components/restart_bolt_diy.sh" ]; then \
+		$(SCRIPTS_DIR)/components/restart_bolt_diy.sh; \
+	else \
+		echo "Restart script not found. Trying standard methods..."; \
+		if [ -n "$(CLIENT_ID)" ]; then \
+			systemctl restart $(CLIENT_ID)-bolt-diy; \
 		else \
-			echo "PM2 not found in path or project directory"; \
+			systemctl restart bolt-diy; \
 		fi; \
-		DOMAIN_TO_USE="$${DOMAIN:-proto001.alpha.nerdofmouth.com}"; \
-		echo "Dashboard URL: https://$${DOMAIN_TO_USE}/dashboard"; \
-	else \
-		echo "Dashboard is not installed"; \
-		echo "Install with: make dashboard DOMAIN=$(DOMAIN)"; \
-	fi
-
-dashboard-logs:
-	@echo "$(MAGENTA)$(BOLD)📋 Viewing Dashboard Logs...$(RESET)"
-	@if [ -f "/var/log/agency_stack/components/dashboard-out.log" ]; then \
-		tail -n 50 /var/log/agency_stack/components/dashboard-out.log; \
-	elif [ -f "/var/log/agency_stack/components/dashboard.log" ]; then \
-		tail -n 50 /var/log/agency_stack/components/dashboard.log; \
-	else \
-		echo "$(RED)No dashboard logs found$(RESET)"; \
-	fi
-
-dashboard-restart:
-	@echo "$(MAGENTA)$(BOLD)🔄 Restarting Dashboard...$(RESET)"
-	@if [ -f "/opt/agency_stack/dashboard/.installed_ok" ] || [ -f "/opt/agency_stack/clients/default/dashboard/.installed_ok" ] || [ -f "/opt/agency_stack/clients/${CLIENT_ID}/dashboard/.installed_ok" ]; then \
-		if [ -d "/opt/agency_stack/apps/dashboard/node" ]; then \
-			export PATH="/opt/agency_stack/apps/dashboard/node/bin:$$PATH"; \
-			if [ -f "/opt/agency_stack/apps/dashboard/node/bin/pm2" ]; then \
-				/opt/agency_stack/apps/dashboard/node/bin/pm2 restart agency-stack-dashboard || \
-				/opt/agency_stack/apps/dashboard/node/bin/pm2 start --name agency-stack-dashboard --max-memory-restart 250M --exp-backoff-restart-delay=100 npm -- start; \
-				echo "Dashboard service $(GREEN)started with pm2$(RESET)"; \
-			else \
-				# Try with global pm2 as fallback \
-				pm2 restart agency-stack-dashboard 2>/dev/null || \
-				pm2 start --name agency-stack-dashboard --max-memory-restart 250M --exp-backoff-restart-delay=100 npm -- start; \
-				echo "Dashboard service $(GREEN)started with global pm2$(RESET)"; \
-			fi; \
+	fi
+
+# Archon
+archon: validate
+	@echo "🧠 Installing Archon..."
+	@sudo $(SCRIPTS_DIR)/components/install_archon.sh --domain $(DOMAIN) --admin-email $(ADMIN_EMAIL) $(if $(CLIENT_ID),--client-id $(CLIENT_ID),) $(if $(FORCE),--force,) $(if $(WITH_DEPS),--with-deps,) $(if $(VERBOSE),--verbose,)
+
+archon-status:
+	@echo "ℹ️ Checking Archon Status..."
+	@if [ -n "$(CLIENT_ID)" ]; then \
+		ARCHON_CONTAINER="$(CLIENT_ID)_archon"; \
+	else \
+		ARCHON_CONTAINER="archon"; \
+	fi; \
+	if docker ps -f name=$$ARCHON_CONTAINER | grep -q $$ARCHON_CONTAINER; then \
+		echo "$(GREEN)Archon is running$(RESET)"; \
+	else \
+		echo "$(RED)Archon is not running$(RESET)"; \
+	fi
+
+archon-logs:
+	@echo "📜 Viewing Archon Logs..."
+	@if [ -f "/var/log/agency_stack/components/archon.log" ]; then \
+		tail -n 50 "/var/log/agency_stack/components/archon.log"; \
+	else \
+		echo "$(YELLOW)No Archon logs found$(RESET)"; \
+	fi
+
+archon-restart:
+	@echo "🔄 Restarting Archon..."
+	@if [ -f "$(SCRIPTS_DIR)/components/restart_archon.sh" ]; then \
+		$(SCRIPTS_DIR)/components/restart_archon.sh; \
+	else \
+		echo "Restart script not found. Trying standard methods..."; \
+		docker-compose -f "/opt/agency_stack/clients/$(CLIENT_ID)/archon/docker-compose.yml" restart; \
+	fi
+
+# Database Components
+# ------------------------------------------------------------------------------
+
+pgvector:
+	@echo "$(MAGENTA)$(BOLD)🔍 Installing pgvector...$(RESET)"
+	@read -p "$(YELLOW)Enter domain:$(RESET) " DOMAIN; \
+	read -p "$(YELLOW)Enter admin email:$(RESET) " ADMIN_EMAIL; \
+	read -p "$(YELLOW)Enter client ID (optional):$(RESET) " CLIENT_ID; \
+	sudo $(SCRIPTS_DIR)/components/install_pgvector.sh --domain $$DOMAIN --admin-email $$ADMIN_EMAIL $(if $$CLIENT_ID,--client-id $$CLIENT_ID,) $(if $(FORCE),--force,) $(if $(WITH_DEPS),--with-deps,) $(if $(VERBOSE),--verbose,)
+
+pgvector-status:
+	@echo "$(MAGENTA)$(BOLD)ℹ️ Checking pgvector status...$(RESET)"
+	@CLIENT_ID=$${CLIENT_ID:-default}; \
+	INSTALL_DIR="/opt/agency_stack/clients/$${CLIENT_ID}/pgvector"; \
+	if [ -f "$${INSTALL_DIR}/.installed" ]; then \
+		echo "✅ pgvector is installed for client $${CLIENT_ID}"; \
+		VERSION=$$(cat "$${INSTALL_DIR}/.version" 2>/dev/null || echo "unknown"); \
+		echo "📊 Version: $${VERSION}"; \
+		docker exec postgres-$${CLIENT_ID} psql -U postgres -c "SELECT extversion FROM pg_extension WHERE extname='vector'" || echo "⚠️ Extension not installed or error occurred"; \
+	else \
+		echo "❌ pgvector is not installed for client $${CLIENT_ID}"; \
+	fi
+
+pgvector-logs:
+	@echo "$(MAGENTA)$(BOLD)📜 Viewing pgvector logs...$(RESET)"
+	@CLIENT_ID=$${CLIENT_ID:-default}; \
+	sudo cat /var/log/agency_stack/components/pgvector.log || echo "No logs found"
+
+pgvector-restart:
+	@echo "$(MAGENTA)$(BOLD)🔄 Restarting pgvector...$(RESET)"
+	@CLIENT_ID=$${CLIENT_ID:-default}; \
+	echo "⚠️ pgvector is an extension of PostgreSQL. Restarting database..."; \
+	docker restart postgres-$${CLIENT_ID} || echo "Failed to restart PostgreSQL for client $${CLIENT_ID}"
+
+pgvector-test:
+	@echo "$(MAGENTA)$(BOLD)🧪 Testing pgvector functionality...$(RESET)"
+	@CLIENT_ID=$${CLIENT_ID:-default}; \
+	INSTALL_DIR="/opt/agency_stack/clients/$${CLIENT_ID}/pgvector"; \
+	if [ -d "$${INSTALL_DIR}/samples" ]; then \
+		read -p "$(YELLOW)This will install Python dependencies. Continue? [y/N]$(RESET) " CONFIRM; \
+		if [[ $$CONFIRM =~ ^[Yy] ]]; then \
+			cd "$${INSTALL_DIR}/samples" && ./run_example.sh; \
 		else \
-			echo "$(RED)Dashboard installation not found. Is Dashboard installed?$(RESET)"; \
-			echo "$(CYAN)Install with: make dashboard DOMAIN=$(DOMAIN)$(RESET)"; \
-		fi; \
-	else \
-		echo "$(RED)Dashboard is not installed$(RESET)"; \
-		echo "$(CYAN)Install with: make dashboard DOMAIN=$(DOMAIN)$(RESET)"; \
-	fi
-
-<<<<<<< HEAD
-# Including demo-core targets
-include demo-core-targets.mk
-=======
+			echo "Test cancelled"; \
+		fi \
+	else \
+		echo "❌ Sample code not found. Check installation."; \
+	fi
+
+pgvector-test:
+	@echo "$(MAGENTA)$(BOLD)🧪 Testing pgvector functionality...$(RESET)"
+	@CLIENT_ID=$${CLIENT_ID:-default}; \
+	INSTALL_DIR="/opt/agency_stack/clients/$${CLIENT_ID}/pgvector"; \
+	if [ -f "$${INSTALL_DIR}/.installed" ]; then \
+		echo "🔍 Testing pgvector extension in PostgreSQL..."; \
+		docker exec postgres-$${CLIENT_ID} psql -U postgres -d vectordb -c "CREATE TABLE IF NOT EXISTS vector_test_simple (id serial PRIMARY KEY, embedding vector(3)); INSERT INTO vector_test_simple (embedding) VALUES ('[1,2,3]'), ('[4,5,6]'); SELECT * FROM vector_test_simple; SELECT 'Test successful: Vector operations working correctly' AS status;" || { echo "❌ Test failed"; exit 1; }; \
+		echo "✅ Test completed successfully"; \
+	else \
+		echo "❌ pgvector is not installed. Please run 'make pgvector' first."; \
+		exit 1; \
+	fi
+
 dashboard-direct:
 	@echo "$(MAGENTA)$(BOLD)🔗 Opening dashboard via direct access...$(RESET)"
 	@SERVER_IP=$$(hostname -I | awk '{print $$1}'); \
@@ -2409,5 +2542,4 @@
 	DOMAIN="$${DOMAIN_INPUT:-$${DOMAIN:-proto001.alpha.nerdofmouth.com}}"; \
 	read -p "$(YELLOW)Enter client ID (default: default):$(RESET) " CLIENT_ID_INPUT; \
 	CLIENT_ID="$${CLIENT_ID_INPUT:-default}"; \
-	sudo $(SCRIPTS_DIR)/components/fix_traefik_ports.sh --domain "$${DOMAIN}" --client-id "$${CLIENT_ID}" --check-only $(if $(VERBOSE),--verbose,)
->>>>>>> 12f9af30
+	sudo $(SCRIPTS_DIR)/components/fix_traefik_ports.sh --domain "$${DOMAIN}" --client-id "$${CLIENT_ID}" --check-only $(if $(VERBOSE),--verbose,)