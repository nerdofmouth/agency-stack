#!/bin/bash
<<<<<<< HEAD
# Source common utilities
source "$(dirname "$0")/../utils/common.sh"

# Alias log to log_info for compatibility with existing code
log() {
  level="$1"
  message="$2"
  display="${3:-$message}"
  
  case $level in
    "INFO")
      log_info "$message" "$display"
      ;;
    "SUCCESS")
      log_success "$message" "$display"
      ;;
    "WARNING")
      log_warning "$message" "$display"
      ;;
    "ERROR")
      log_error "$message" "$display"
      ;;
    *)
      log_info "$message" "$display"
      ;;
  esac
}

# install_keycloak.sh - Install and configure Keycloak for AgencyStack
# https://stack.nerdofmouth.com
#
# This script sets up Keycloak with:
# - PostgreSQL database
# - Admin user
# - Default realm and clients
# - HTTPS support
# - Auto-configured for multi-tenancy
#
=======
# install_keycloak.sh - Hardened installation script for Keycloak (AgencyStack Alpha)
>>>>>>> 68225751
# Author: AgencyStack Team
# Version: 1.0.0
# https://stack.nerdofmouth.com

set -e

# Load common functions and logging utilities
if [ -f "$(dirname "$0")/../utils/common.sh" ]; then
  source "$(dirname "$0")/../utils/common.sh"
fi

log "INFO: Starting Keycloak installation"

# Default values
DOMAIN=""
ADMIN_EMAIL=""
CLIENT_ID="default"
FORCE=false
WITH_DEPS=false
VERBOSE=false
ENABLE_CLOUD=false
ENABLE_OPENAI=false
USE_GITHUB=false
ENABLE_KEYCLOAK=false

# Parse arguments
while [[ $# -gt 0 ]]; do
  case $1 in
    --domain)
      DOMAIN="$2"; shift 2;;
    --admin-email)
      ADMIN_EMAIL="$2"; shift 2;;
    --client-id)
      CLIENT_ID="$2"; shift 2;;
    --force)
      FORCE=true; shift;;
    --with-deps)
      WITH_DEPS=true; shift;;
    --verbose)
      VERBOSE=true; shift;;
    --enable-cloud)
      ENABLE_CLOUD=true; shift;;
    --enable-openai)
      ENABLE_OPENAI=true; shift;;
    --use-github)
      USE_GITHUB=true; shift;;
    --enable-keycloak)
      ENABLE_KEYCLOAK=true; shift;;
    --help)
      echo "Usage: $0 --domain <domain> --admin-email <email> [--client-id <id>] [--force] [--with-deps] [--verbose] [--enable-cloud] [--enable-openai] [--use-github] [--enable-keycloak]"; exit 0;;
    *)
      log "WARN: Unknown argument $1"; shift;;
  esac
done

if [ -z "$DOMAIN" ] || [ -z "$ADMIN_EMAIL" ]; then
  log "ERROR: --domain and --admin-email are required."
  exit 1
fi

log "INFO: DOMAIN=$DOMAIN, ADMIN_EMAIL=$ADMIN_EMAIL, CLIENT_ID=$CLIENT_ID"

# Dependency checks
for cmd in docker docker-compose; do
  if ! command -v $cmd &>/dev/null; then
    log "ERROR: $cmd is required but not installed."
    exit 1
  fi
done

# Install dependencies if requested
if [ "$WITH_DEPS" = true ]; then
  log "INFO: Installing dependencies..."
  # Add dependency install logic here
fi

# SSO readiness check
if [ "$ENABLE_KEYCLOAK" = true ]; then
  log "INFO: Performing Keycloak SSO readiness check..."
  # Add SSO readiness logic here
fi

log "INFO: Installing Keycloak Docker container for $DOMAIN..."
# Example Docker run (replace with actual logic)
docker run -d --name keycloak_$DOMAIN -e KEYCLOAK_ADMIN=$ADMIN_EMAIL -p 8080:8080 quay.io/keycloak/keycloak:latest

log "INFO: Keycloak installation complete."

# Colors
RED='\033[0;31m'
GREEN='\033[0;32m'
YELLOW='\033[0;33m'
BLUE='\033[0;34m'
MAGENTA='\033[0;35m'
CYAN='\033[0;36m'
NC='\033[0m' # No Color
BOLD='\033[1m'

# Variables
SCRIPT_DIR="$(cd "$(dirname "${BASH_SOURCE[0]}")" && pwd)"
ROOT_DIR="$(dirname "$(dirname "$SCRIPT_DIR")")"
INSTALL_BASE_DIR="/opt/agency_stack"
CONFIG_DIR="/opt/agency_stack"
KEYCLOAK_DIR="${CONFIG_DIR}/keycloak"
SECRETS_DIR="${CONFIG_DIR}/secrets/keycloak"
LOG_DIR="/var/log/agency_stack"
COMPONENTS_LOG_DIR="${LOG_DIR}/components"
INTEGRATIONS_LOG_DIR="${LOG_DIR}/integrations"
INSTALL_LOG="${COMPONENTS_LOG_DIR}/keycloak.log"
INTEGRATION_LOG="${INTEGRATIONS_LOG_DIR}/keycloak.log"
MAIN_INTEGRATION_LOG="${INTEGRATIONS_LOG_DIR}/integration.log"
VERBOSE="${VERBOSE:-false}"
CLIENT_ID="${CLIENT_ID:-default}"
DOMAIN=""
ADMIN_EMAIL=""
KEYCLOAK_VERSION="latest"
DB_ROOT_PASSWORD=$(openssl rand -base64 24 | tr -d "=+/" | cut -c1-16)
ADMIN_PASSWORD=$(openssl rand -base64 24 | tr -d "=+/" | cut -c1-16)
FORCE="${FORCE:-false}"
WITH_DEPS="${WITH_DEPS:-false}"
CONFIGURE_OAUTH_ONLY="${CONFIGURE_OAUTH_ONLY:-false}"

# OAuth provider flags
ENABLE_OAUTH_GOOGLE="${ENABLE_OAUTH_GOOGLE:-false}"
ENABLE_OAUTH_GITHUB="${ENABLE_OAUTH_GITHUB:-false}"
ENABLE_OAUTH_APPLE="${ENABLE_OAUTH_APPLE:-false}"
ENABLE_OAUTH_LINKEDIN="${ENABLE_OAUTH_LINKEDIN:-false}"
ENABLE_OAUTH_MICROSOFT="${ENABLE_OAUTH_MICROSOFT:-false}"

# OAuth security settings
OAUTH_STORE_TOKENS="${OAUTH_STORE_TOKENS:-false}"
OAUTH_VALIDATE_SIGNATURES="${OAUTH_VALIDATE_SIGNATURES:-true}"
OAUTH_USE_JWKS_URL="${OAUTH_USE_JWKS_URL:-true}"
OAUTH_DISABLE_USER_INFO="${OAUTH_DISABLE_USER_INFO:-false}"
OAUTH_TRUST_EMAIL="${OAUTH_TRUST_EMAIL:-false}"

# Check if log directories are writable, use local paths for development if not
if [ ! -w "$LOG_DIR" ] && [ ! -w "/var/log" ]; then
  LOG_DIR="${ROOT_DIR}/logs"
  COMPONENTS_LOG_DIR="${LOG_DIR}/components"
  INSTALL_LOG="${COMPONENTS_LOG_DIR}/keycloak.log"
  INTEGRATIONS_LOG_DIR="${LOG_DIR}/integrations"
  INTEGRATION_LOG="${INTEGRATIONS_LOG_DIR}/keycloak.log"
  MAIN_INTEGRATION_LOG="${INTEGRATIONS_LOG_DIR}/integration.log"
  echo "Notice: Using local log directory for development: ${LOG_DIR}"
fi

# Ensure the log directory exists
mkdir -p "$COMPONENTS_LOG_DIR"
touch "$INSTALL_LOG"
mkdir -p "$INTEGRATIONS_LOG_DIR"
touch "$INTEGRATION_LOG"
touch "$MAIN_INTEGRATION_LOG"

# Show help message
show_help() {
  echo -e "${MAGENTA}${BOLD}AgencyStack Keycloak Installer${NC}"
  echo -e "=================================="
  echo -e "This script installs and configures Keycloak with PostgreSQL."
  echo -e ""
  echo -e "${CYAN}Usage:${NC}"
  echo -e "  $0 [options]"
  echo -e ""
  echo -e "${CYAN}Options:${NC}"
  echo -e "  ${BOLD}--domain${NC} <domain>       Domain name for Keycloak (required)"
  echo -e "  ${BOLD}--admin-email${NC} <email>   Admin email for notifications (required)"
  echo -e "  ${BOLD}--client-id${NC} <client_id> Client ID for multi-tenant setup (optional)"
  echo -e "  ${BOLD}--verbose${NC}               Show verbose output"
  echo -e "  ${BOLD}--force${NC}                 Force installation even if already installed"
  echo -e "  ${BOLD}--with-deps${NC}             Install dependencies automatically"
  echo -e "  ${BOLD}--configure-oauth-only${NC}  Only configure OAuth providers, skip installation"
  echo -e ""
  echo -e "  ${BOLD}OAuth Provider Options:${NC}"
  echo -e "  ${BOLD}--enable-oauth-google${NC}   Enable Google as an identity provider"
  echo -e "  ${BOLD}--enable-oauth-github${NC}   Enable GitHub as an identity provider"
  echo -e "  ${BOLD}--enable-oauth-apple${NC}    Enable Apple as an identity provider"
  echo -e "  ${BOLD}--enable-oauth-linkedin${NC} Enable LinkedIn as an identity provider"
  echo -e "  ${BOLD}--enable-oauth-microsoft${NC} Enable Microsoft/Azure AD as an identity provider"
  echo -e ""
  echo -e "${CYAN}Example:${NC}"
  echo -e "  $0 --domain auth.example.com --admin-email admin@example.com --enable-oauth-google"
  echo -e ""
  echo -e "${CYAN}Post-Installation OAuth Configuration:${NC}"
  echo -e "  $0 --domain auth.example.com --configure-oauth-only --enable-oauth-github"
  exit 0
}

# Parse arguments
while [[ $# -gt 0 ]]; do
  key="$1"
  case $key in
    --domain)
      DOMAIN="$2"
      shift
      shift
      ;;
    --admin-email)
      ADMIN_EMAIL="$2"
      shift
      shift
      ;;
    --client-id)
      CLIENT_ID="$2"
      shift
      shift
      ;;
    --verbose)
      VERBOSE=true
      shift
      ;;
    --force)
      FORCE=true
      shift
      ;;
    --with-deps)
      WITH_DEPS=true
      shift
      ;;
    --configure-oauth-only)
      CONFIGURE_OAUTH_ONLY=true
      shift
      ;;
    --enable-oauth-google)
      ENABLE_OAUTH_GOOGLE=true
      shift
      ;;
    --enable-oauth-github)
      ENABLE_OAUTH_GITHUB=true
      shift
      ;;
    --enable-oauth-apple)
      ENABLE_OAUTH_APPLE=true
      shift
      ;;
    --enable-oauth-linkedin)
      ENABLE_OAUTH_LINKEDIN=true
      shift
      ;;
    --enable-oauth-microsoft)
      ENABLE_OAUTH_MICROSOFT=true
      shift
      ;;
    --help|-h)
      show_help
      ;;
    *)
      echo -e "${RED}Unknown option: $key${NC}"
      echo -e "Use --help for usage information"
      exit 1
      ;;
  esac
done

# Parse the domain to create a normalized site name for Docker
parse_domain() {
  local domain="$1"
  # Replace dots with underscores and remove any special characters
  echo "${domain//[^a-zA-Z0-9]/_}"
}

# Check required parameters
if [ -z "$DOMAIN" ]; then
  echo -e "${RED}Error: --domain is required${NC}"
  echo -e "Use --help for usage information"
  exit 1
fi

# If we're only configuring OAuth, skip the admin email check
if [ "$CONFIGURE_OAUTH_ONLY" = false ] && [ -z "$ADMIN_EMAIL" ]; then
  echo -e "${RED}Error: --admin-email is required${NC}"
  echo -e "Use --help for usage information"
  exit 1
fi

log "INFO: Starting Keycloak installation validation for $DOMAIN" "${BLUE}Starting Keycloak installation validation for $DOMAIN...${NC}"

# Skip installation if we're only configuring OAuth
if [ "$CONFIGURE_OAUTH_ONLY" = true ]; then
  log "INFO: OAuth-only configuration requested, skipping installation" "${BLUE}OAuth-only configuration requested, skipping installation...${NC}"
  
  # Make sure Keycloak is already installed
  if [ ! -d "${KEYCLOAK_DIR}/${DOMAIN}" ]; then
    log "ERROR: Keycloak installation not found for $DOMAIN" "${RED}Error: Keycloak installation not found for $DOMAIN. Please install Keycloak first.${NC}"
    exit 1
  fi
  
  # Check if Keycloak is running
  if ! docker ps | grep -q "keycloak_${DOMAIN}"; then
    log "ERROR: Keycloak container not running for $DOMAIN" "${RED}Error: Keycloak container not running for $DOMAIN. Please start Keycloak first.${NC}"
    exit 1
  fi
  
  log "INFO: Proceeding with OAuth provider configuration only" "${GREEN}Proceeding with OAuth provider configuration...${NC}"
  
  # Set up OAuth providers
  configure_oauth_providers
  
  log "INFO: OAuth configuration completed" "${GREEN}OAuth configuration completed successfully!${NC}"
  exit 0
fi

# Set normalized site name for Docker container naming
SITE_NAME=$(parse_domain "$DOMAIN")

# Main installation logic continues here for normal installation...
log "INFO: Starting Keycloak installation for ${DOMAIN}" "${CYAN}Starting Keycloak installation for ${DOMAIN}...${NC}"

# Check if docker is installed
if ! command -v docker &> /dev/null; then
  log "ERROR: Docker is not installed" "${RED}Error: Docker is not installed. Please install Docker first.${NC}"
  exit 1
fi

if ! command -v docker-compose &> /dev/null; then
  log "ERROR: Docker Compose is not installed" "${RED}Error: Docker Compose is not installed. Please install Docker Compose first.${NC}"
  exit 1
fi

# Generate a secure admin password if not provided
ADMIN_PASSWORD=$(openssl rand -base64 12)

# Create required directories
KEYCLOAK_DIR="${INSTALL_BASE_DIR}/keycloak"
mkdir -p "${KEYCLOAK_DIR}/${DOMAIN}/data"
mkdir -p "${KEYCLOAK_DIR}/${DOMAIN}/postgres-data"
mkdir -p "${KEYCLOAK_DIR}/${DOMAIN}/themes"
mkdir -p "${KEYCLOAK_DIR}/${DOMAIN}/config"
mkdir -p "${KEYCLOAK_DIR}/${DOMAIN}/init-db"

# Save admin password to a file for later use
echo "${ADMIN_PASSWORD}" > "${KEYCLOAK_DIR}/${DOMAIN}/admin_password.txt"
chmod 600 "${KEYCLOAK_DIR}/${DOMAIN}/admin_password.txt"

# Create admin credentials file for integration scripts
mkdir -p "${SECRETS_DIR}/${DOMAIN}"
cat > "${SECRETS_DIR}/${DOMAIN}/admin.env" <<EOL
KEYCLOAK_ADMIN=admin
KEYCLOAK_ADMIN_PASSWORD=${ADMIN_PASSWORD}
EOL
chmod 600 "${SECRETS_DIR}/${DOMAIN}/admin.env"

# Generate random passwords for database
DB_PASSWORD=$(openssl rand -base64 24 | tr -d "=+/" | cut -c1-16)
DB_USER="keycloak"
DB_NAME="keycloak"

# Save DB password to a file for reference
echo "${DB_PASSWORD}" > "${KEYCLOAK_DIR}/${DOMAIN}/db_password.txt"
chmod 600 "${KEYCLOAK_DIR}/${DOMAIN}/db_password.txt"

# Create database initialization script - not needed since we use environment variables
# Instead, we'll remove the previous init script attempt if it exists
rm -f "${KEYCLOAK_DIR}/${DOMAIN}/init-db/init-keycloak-db.sh"

# Create docker-compose.yml file
cat > "${KEYCLOAK_DIR}/${DOMAIN}/docker-compose.yml" <<EOL
version: '3'

networks:
  keycloak_network:
    name: ${CLIENT_ID}_keycloak_${SITE_NAME}_network
  ${CLIENT_ID}_network:
    external: true

services:
  postgres:
    container_name: ${CLIENT_ID}_keycloak_postgres_${SITE_NAME}
    image: postgres:13
    restart: unless-stopped
    volumes:
      - ${KEYCLOAK_DIR}/${DOMAIN}/postgres-data:/var/lib/postgresql/data
    environment:
      POSTGRES_DB: ${DB_NAME}
      POSTGRES_USER: ${DB_USER}
      POSTGRES_PASSWORD: ${DB_PASSWORD}
    networks:
      - keycloak_network

  keycloak:
    container_name: ${CLIENT_ID}_keycloak_${SITE_NAME}
    image: quay.io/keycloak/keycloak:21.1.1
    restart: unless-stopped
    depends_on:
      - postgres
    command:
      - start-dev
    environment:
      KC_DB: postgres
      KC_DB_URL: jdbc:postgresql://postgres/${DB_NAME}
      KC_DB_USERNAME: ${DB_USER}
      KC_DB_PASSWORD: ${DB_PASSWORD}
      KC_HOSTNAME: ${DOMAIN}
      KEYCLOAK_ADMIN: admin
      KEYCLOAK_ADMIN_PASSWORD: ${ADMIN_PASSWORD}
      PROXY_ADDRESS_FORWARDING: "true"
      KC_HEALTH_ENABLED: "true"
      KC_METRICS_ENABLED: "true"
      KC_HTTP_ENABLED: "true"
    volumes:
      - ${KEYCLOAK_DIR}/${DOMAIN}/data:/opt/keycloak/data
      - ${KEYCLOAK_DIR}/${DOMAIN}/themes:/opt/keycloak/themes
    networks:
      - keycloak_network
      - ${CLIENT_ID}_network
    labels:
      - "traefik.enable=true"
      - "traefik.http.routers.keycloak_${SITE_NAME}.rule=Host(\`${DOMAIN}\`)"
      - "traefik.http.routers.keycloak_${SITE_NAME}.entrypoints=websecure"
      - "traefik.http.routers.keycloak_${SITE_NAME}.tls=true"
      - "traefik.http.routers.keycloak_${SITE_NAME}.tls.certresolver=myresolver"
      - "traefik.http.services.keycloak_${SITE_NAME}.loadbalancer.server.port=8080"
      # HTTP to HTTPS redirect for Keycloak
      - "traefik.http.routers.keycloak_${SITE_NAME}_http.rule=Host(\`${DOMAIN}\`)"
      - "traefik.http.routers.keycloak_${SITE_NAME}_http.entrypoints=web"
      - "traefik.http.middlewares.redirect_https.redirectscheme.scheme=https"
      - "traefik.http.middlewares.redirect_https.redirectscheme.permanent=true"
      - "traefik.http.routers.keycloak_${SITE_NAME}_http.middlewares=redirect_https"
EOL

log "INFO: Starting Keycloak containers" "${CYAN}Starting Keycloak containers...${NC}"
cd "${KEYCLOAK_DIR}/${DOMAIN}" && docker-compose up -d

# Wait for Keycloak to start
log "INFO: Waiting for Keycloak to start..." "${CYAN}Waiting for Keycloak to start...${NC}"

RETRIES=0
MAX_RETRIES=30

while [ $RETRIES -lt $MAX_RETRIES ]; do
  # Check for Keycloak container health via logs
  if docker logs ${CLIENT_ID}_keycloak_${SITE_NAME} 2>&1 | grep -q "Keycloak.*JVM.*started"; then
    log "INFO: Keycloak is running" "${GREEN}✓ Keycloak container is running${NC}"
    break
  elif docker logs ${CLIENT_ID}_keycloak_${SITE_NAME} 2>&1 | grep -q "KC-SERVICES0009: Added user 'admin'"; then
    log "INFO: Keycloak is running, admin user created" "${GREEN}✓ Keycloak is running with admin user created${NC}"
    break
  elif docker logs ${CLIENT_ID}_keycloak_${SITE_NAME} 2>&1 | grep -q "Profile dev activated"; then
    log "INFO: Keycloak is running in dev mode" "${GREEN}✓ Keycloak is running in development mode${NC}"
    break
  fi
  
  log "INFO: Waiting for Keycloak to start (attempt $((RETRIES+1))/${MAX_RETRIES})..." "${CYAN}Waiting for Keycloak to start (attempt $((RETRIES+1))/${MAX_RETRIES})...${NC}"
  sleep 10
  RETRIES=$((RETRIES+1))
done

if [ $RETRIES -eq $MAX_RETRIES ]; then
  log "INFO: Keycloak failed to start after ${MAX_RETRIES} attempts" "${YELLOW}Warning: Could not verify if Keycloak started properly after ${MAX_RETRIES} attempts. Will continue with installation, but you may need to check Keycloak status manually.${NC}"
  # Don't exit in failure mode as Keycloak might still be running
fi

# Create initial realm
log "INFO: Creating initial realm" "${CYAN}Creating initial realm...${NC}"

# Wait an additional 30 seconds for Keycloak to fully initialize before configuring
sleep 30

# Create default 'agency' realm
ADMIN_TOKEN=$(curl -s -k -X POST "https://${DOMAIN}/realms/master/protocol/openid-connect/token" \
  -H "Content-Type: application/x-www-form-urlencoded" \
  -d "grant_type=password&client_id=admin-cli&username=admin&password=${ADMIN_PASSWORD}" | jq -r '.access_token')

if [ -z "$ADMIN_TOKEN" ] || [ "$ADMIN_TOKEN" = "null" ]; then
  log "WARNING: Failed to get admin token, retrying in 10 seconds..." "${YELLOW}Warning: Failed to get admin token, retrying in 10 seconds...${NC}"
  sleep 10
  
  ADMIN_TOKEN=$(curl -s -k -X POST "https://${DOMAIN}/realms/master/protocol/openid-connect/token" \
    -H "Content-Type: application/x-www-form-urlencoded" \
    -d "grant_type=password&client_id=admin-cli&username=admin&password=${ADMIN_PASSWORD}" | jq -r '.access_token')
  
  if [ -z "$ADMIN_TOKEN" ] || [ "$ADMIN_TOKEN" = "null" ]; then
    log "ERROR: Failed to get admin token after retry" "${RED}Error: Failed to get admin token after retry.${NC}"
    log "INFO: Continuing with installation, but realm setup failed" "${YELLOW}Continuing with installation, but realm setup failed. You'll need to manually set up the realm.${NC}"
  fi
else
  # Create agency realm
  REALM_NAME="agency"
  if [ -n "$CLIENT_ID" ] && [ "$CLIENT_ID" != "default" ]; then
    REALM_NAME="${CLIENT_ID}"
  fi
  
  REALM_JSON='{
    "realm": "'"${REALM_NAME}"'",
    "enabled": true,
    "displayName": "AgencyStack",
    "displayNameHtml": "<div class=\"kc-logo-text\"><span>AgencyStack</span></div>",
    "bruteForceProtected": true,
    "permanentLockout": false,
    "failureFactor": 5,
    "sslRequired": "external",
    "registrationAllowed": false,
    "registrationEmailAsUsername": false,
    "rememberMe": true,
    "verifyEmail": true,
    "loginWithEmailAllowed": true,
    "duplicateEmailsAllowed": false,
    "resetPasswordAllowed": true,
    "editUsernameAllowed": false,
    "defaultSignatureAlgorithm": "RS256",
    "browserSecurityHeaders": {
      "contentSecurityPolicy": "frame-src 'self'; frame-ancestors 'self'; object-src 'none';",
      "xContentTypeOptions": "nosniff",
      "xRobotsTag": "none",
      "xFrameOptions": "SAMEORIGIN",
      "contentSecurityPolicyReportOnly": "",
      "xXSSProtection": "1; mode=block",
      "strictTransportSecurity": "max-age=31536000; includeSubDomains"
    }
  }'
  
  curl -s -k -X POST "https://${DOMAIN}/admin/realms" \
    -H "Authorization: Bearer ${ADMIN_TOKEN}" \
    -H "Content-Type: application/json" \
    -d "${REALM_JSON}" > /dev/null 2>&1
  
  if [ $? -eq 0 ]; then
    log "INFO: Created '${REALM_NAME}' realm" "${GREEN}✓ Created '${REALM_NAME}' realm${NC}"
  else
    log "WARNING: Failed to create realm" "${YELLOW}Warning: Failed to create realm. You may need to manually set up the realm.${NC}"
  fi
fi

# Success message
log "INFO: Keycloak installation completed successfully" "${GREEN}Keycloak installation completed successfully!${NC}"
log "INFO: Keycloak is now accessible at https://${DOMAIN}" "${GREEN}Keycloak is now accessible at:${NC} https://${DOMAIN}"
log "INFO: Admin username: admin" "${GREEN}Admin username:${NC} admin"
log "INFO: Admin password: ${ADMIN_PASSWORD}" "${GREEN}Admin password:${NC} ${ADMIN_PASSWORD}"
log "INFO: Admin credentials saved to: ${KEYCLOAK_DIR}/${DOMAIN}/admin_password.txt" "${GREEN}Admin credentials saved to:${NC} ${KEYCLOAK_DIR}/${DOMAIN}/admin_password.txt"

# Mark installation as complete
echo "1.0.0" > "${KEYCLOAK_DIR}/${DOMAIN}/.version"
touch "${KEYCLOAK_DIR}/${DOMAIN}/.installed_ok"

# Function to configure OAuth providers
configure_oauth_providers() {
  if [ "$ENABLE_OAUTH_GOOGLE" = true ] || [ "$ENABLE_OAUTH_GITHUB" = true ] || [ "$ENABLE_OAUTH_APPLE" = true ] || [ "$ENABLE_OAUTH_LINKEDIN" = true ] || [ "$ENABLE_OAUTH_MICROSOFT" = true ]; then
    log "INFO: Setting up OAuth identity providers..." "${CYAN}Setting up OAuth identity providers...${NC}"
    
    # Wait for Keycloak to fully initialize (additional 10 seconds)
    sleep 10
    
    # Get admin token for API calls
    ADMIN_PASSWORD_FILE="${KEYCLOAK_DIR}/${DOMAIN}/admin_password.txt"
    if [ ! -f "$ADMIN_PASSWORD_FILE" ]; then
      log "ERROR: Admin password file not found. Cannot configure OAuth providers." "${RED}Error: Admin password file not found. Cannot configure OAuth providers.${NC}"
      return 1
    fi
    
    ADMIN_PASSWORD=$(cat "$ADMIN_PASSWORD_FILE")
    
    # Use the client ID as realm if provided, otherwise use 'agency'
    REALM_NAME="agency"
    if [ -n "$CLIENT_ID" ]; then
      REALM_NAME="${CLIENT_ID}"
    fi
    
    # Get admin token for Keycloak API
    ADMIN_TOKEN=$(curl -s -X POST "https://${DOMAIN}/auth/realms/master/protocol/openid-connect/token" \
      -H "Content-Type: application/x-www-form-urlencoded" \
      -d "grant_type=password&client_id=admin-cli&username=admin&password=${ADMIN_PASSWORD}" | jq -r '.access_token')
    
    if [ -z "$ADMIN_TOKEN" ] || [ "$ADMIN_TOKEN" = "null" ]; then
      log "ERROR: Failed to get admin token" "${RED}Failed to get admin token. Cannot configure OAuth providers.${NC}"
      log "INFO: Retrying in 5 seconds..." "${YELLOW}Retrying in 5 seconds...${NC}"
      
      sleep 5
      
      ADMIN_TOKEN=$(curl -s -X POST "https://${DOMAIN}/auth/realms/master/protocol/openid-connect/token" \
        -H "Content-Type: application/x-www-form-urlencoded" \
        -d "grant_type=password&client_id=admin-cli&username=admin&password=${ADMIN_PASSWORD}" | jq -r '.access_token')
      
      if [ -z "$ADMIN_TOKEN" ] || [ "$ADMIN_TOKEN" = "null" ]; then
        log "ERROR: Failed to get admin token after retry" "${RED}Failed to get admin token after retry. Cannot configure OAuth providers.${NC}"
        return 1
      fi
    fi
    
    # Configure Google Identity Provider
    if [ "$ENABLE_OAUTH_GOOGLE" = true ]; then
      log "INFO: Configuring Google as identity provider" "${CYAN}Configuring Google as identity provider...${NC}"
      
      # Check if Google IdP already exists
      IDP_EXISTS=$(curl -s -X GET "https://${DOMAIN}/auth/admin/realms/${REALM_NAME}/identity-provider/instances/google" \
        -H "Authorization: Bearer ${ADMIN_TOKEN}" \
        -o /dev/null -w "%{http_code}")
      
      if [ "$IDP_EXISTS" = "200" ]; then
        log "INFO: Google IdP already exists, updating configuration" "${YELLOW}Google IdP already exists, updating configuration...${NC}"
        # Delete existing Google IdP first to avoid conflicts
        curl -s -X DELETE "https://${DOMAIN}/auth/admin/realms/${REALM_NAME}/identity-provider/instances/google" \
          -H "Authorization: Bearer ${ADMIN_TOKEN}" >> "$INSTALL_LOG" 2>&1
      fi
      
      # Load credentials from secure storage
      if [ -f "${SECRETS_DIR}/${DOMAIN}/google_oauth.env" ]; then
        source "${SECRETS_DIR}/${DOMAIN}/google_oauth.env"
      fi
      
      # Validate credentials again before creating IdP
      if [ -z "${GOOGLE_CLIENT_ID}" ] || [ -z "${GOOGLE_CLIENT_SECRET}" ]; then
        log "ERROR: Google OAuth credentials not found in secure storage" "${RED}Error: Google OAuth credentials not found in secure storage.${NC}"
        continue
      fi
      
      # Create Google IdP
      GOOGLE_IDP=$(cat <<EOF
{
  "alias": "google",
  "displayName": "Google",
  "providerId": "google",
  "enabled": true,
  "updateProfileFirstLoginMode": "on",
  "trustEmail": ${OAUTH_TRUST_EMAIL},
  "storeToken": ${OAUTH_STORE_TOKENS},
  "addReadTokenRoleOnCreate": false,
  "authenticateByDefault": false,
  "linkOnly": false,
  "firstBrokerLoginFlowAlias": "first broker login",
  "config": {
    "clientId": "${GOOGLE_CLIENT_ID}",
    "clientSecret": "${GOOGLE_CLIENT_SECRET}",
    "useJwksUrl": "${OAUTH_USE_JWKS_URL}",
    "validateSignature": "${OAUTH_VALIDATE_SIGNATURES}",
    "disableUserInfo": "${OAUTH_DISABLE_USER_INFO}",
    "defaultScope": "openid email profile",
    "guiOrder": "1",
    "syncMode": "IMPORT"
  }
}
EOF
)
      
      # Create Google IdP
      HTTP_STATUS=$(curl -s -X POST "https://${DOMAIN}/auth/admin/realms/${REALM_NAME}/identity-provider/instances" \
        -H "Authorization: Bearer ${ADMIN_TOKEN}" \
        -H "Content-Type: application/json" \
        -d "$GOOGLE_IDP" \
        -o /dev/null -w "%{http_code}")
      
      if [ "$HTTP_STATUS" = "201" ]; then
        log "INFO: Google IdP successfully configured" "${GREEN}✅ Google IdP successfully configured${NC}"
        # Update component registry with oauth_idp_configured flag
        if [ -f "${ROOT_DIR}/scripts/utils/update_component_registry.sh" ]; then
          ${ROOT_DIR}/scripts/utils/update_component_registry.sh --update-component keycloak --update-flag oauth_idp_configured --update-value true >> "$INSTALL_LOG" 2>&1
        fi
        
        # Configure mappers for Google IdP
        MAPPER_EMAIL=$(cat <<EOF
{
  "name": "email",
  "identityProviderAlias": "google",
  "identityProviderMapper": "oidc-user-attribute-idp-mapper",
  "config": {
    "claim": "email",
    "user.attribute": "email"
  }
}
EOF
)
        
        curl -s -X POST "https://${DOMAIN}/auth/admin/realms/${REALM_NAME}/identity-provider/instances/google/mappers" \
          -H "Authorization: Bearer ${ADMIN_TOKEN}" \
          -H "Content-Type: application/json" \
          -d "$MAPPER_EMAIL" >> "$INSTALL_LOG" 2>&1
        
        log "INFO: Google email mapper configured" "${GREEN}✅ Google email mapper configured${NC}"
        
      else
        log "ERROR: Failed to configure Google IdP, HTTP status: ${HTTP_STATUS}" "${RED}Failed to configure Google IdP, HTTP status: ${HTTP_STATUS}${NC}"
      fi
    fi
    
    # Configure GitHub Identity Provider
    if [ "$ENABLE_OAUTH_GITHUB" = true ]; then
      log "INFO: Configuring GitHub as identity provider" "${CYAN}Configuring GitHub as identity provider...${NC}"
      
      # Check if GitHub IdP already exists
      IDP_EXISTS=$(curl -s -X GET "https://${DOMAIN}/auth/admin/realms/${REALM_NAME}/identity-provider/instances/github" \
        -H "Authorization: Bearer ${ADMIN_TOKEN}" \
        -o /dev/null -w "%{http_code}")
      
      if [ "$IDP_EXISTS" = "200" ]; then
        log "INFO: GitHub IdP already exists, updating configuration" "${YELLOW}GitHub IdP already exists, updating configuration...${NC}"
        # Delete existing GitHub IdP first to avoid conflicts
        curl -s -X DELETE "https://${DOMAIN}/auth/admin/realms/${REALM_NAME}/identity-provider/instances/github" \
          -H "Authorization: Bearer ${ADMIN_TOKEN}" >> "$INSTALL_LOG" 2>&1
      fi
      
      # Load credentials from secure storage
      if [ -f "${SECRETS_DIR}/${DOMAIN}/github_oauth.env" ]; then
        source "${SECRETS_DIR}/${DOMAIN}/github_oauth.env"
      fi
      
      # Validate credentials again before creating IdP
      if [ -z "${GITHUB_CLIENT_ID}" ] || [ -z "${GITHUB_CLIENT_SECRET}" ]; then
        log "ERROR: GitHub OAuth credentials not found in secure storage" "${RED}Error: GitHub OAuth credentials not found in secure storage.${NC}"
        continue
      fi
      
      # Create GitHub IdP
      GITHUB_IDP=$(cat <<EOF
{
  "alias": "github",
  "displayName": "GitHub",
  "providerId": "github",
  "enabled": true,
  "updateProfileFirstLoginMode": "on",
  "trustEmail": ${OAUTH_TRUST_EMAIL},
  "storeToken": ${OAUTH_STORE_TOKENS},
  "addReadTokenRoleOnCreate": false,
  "authenticateByDefault": false,
  "linkOnly": false,
  "firstBrokerLoginFlowAlias": "first broker login",
  "config": {
    "clientId": "${GITHUB_CLIENT_ID}",
    "clientSecret": "${GITHUB_CLIENT_SECRET}",
    "defaultScope": "user:email",
    "guiOrder": "2",
    "syncMode": "IMPORT"
  }
}
EOF
)
      
      # Create GitHub IdP
      HTTP_STATUS=$(curl -s -X POST "https://${DOMAIN}/auth/admin/realms/${REALM_NAME}/identity-provider/instances" \
        -H "Authorization: Bearer ${ADMIN_TOKEN}" \
        -H "Content-Type: application/json" \
        -d "$GITHUB_IDP" \
        -o /dev/null -w "%{http_code}")
      
      if [ "$HTTP_STATUS" = "201" ]; then
        log "INFO: GitHub IdP successfully configured" "${GREEN}✅ GitHub IdP successfully configured${NC}"
        # Update component registry with oauth_idp_configured flag
        if [ -f "${ROOT_DIR}/scripts/utils/update_component_registry.sh" ]; then
          ${ROOT_DIR}/scripts/utils/update_component_registry.sh --update-component keycloak --update-flag oauth_idp_configured --update-value true >> "$INSTALL_LOG" 2>&1
        fi
        
        # Configure mappers for GitHub IdP
        MAPPER_EMAIL=$(cat <<EOF
{
  "name": "email",
  "identityProviderAlias": "github",
  "identityProviderMapper": "github-user-attribute-mapper",
  "config": {
    "jsonField": "email",
    "userAttribute": "email"
  }
}
EOF
)
        
        curl -s -X POST "https://${DOMAIN}/auth/admin/realms/${REALM_NAME}/identity-provider/instances/github/mappers" \
          -H "Authorization: Bearer ${ADMIN_TOKEN}" \
          -H "Content-Type: application/json" \
          -d "$MAPPER_EMAIL" >> "$INSTALL_LOG" 2>&1
        
        log "INFO: GitHub email mapper configured" "${GREEN}✅ GitHub email mapper configured${NC}"
        
      else
        log "ERROR: Failed to configure GitHub IdP, HTTP status: ${HTTP_STATUS}" "${RED}Failed to configure GitHub IdP, HTTP status: ${HTTP_STATUS}${NC}"
      fi
    fi
    
    # Configure Apple Identity Provider
    if [ "$ENABLE_OAUTH_APPLE" = true ]; then
      log "INFO: Configuring Apple as identity provider" "${CYAN}Configuring Apple as identity provider...${NC}"
      
      # Check if Apple IdP already exists
      IDP_EXISTS=$(curl -s -X GET "https://${DOMAIN}/auth/admin/realms/${REALM_NAME}/identity-provider/instances/apple" \
        -H "Authorization: Bearer ${ADMIN_TOKEN}" \
        -o /dev/null -w "%{http_code}")
      
      if [ "$IDP_EXISTS" = "200" ]; then
        log "INFO: Apple IdP already exists, updating configuration" "${YELLOW}Apple IdP already exists, updating configuration...${NC}"
        # Delete existing Apple IdP first to avoid conflicts
        curl -s -X DELETE "https://${DOMAIN}/auth/admin/realms/${REALM_NAME}/identity-provider/instances/apple" \
          -H "Authorization: Bearer ${ADMIN_TOKEN}" >> "$INSTALL_LOG" 2>&1
      fi
      
      # Load credentials from secure storage
      if [ -f "${SECRETS_DIR}/${DOMAIN}/apple_oauth.env" ]; then
        source "${SECRETS_DIR}/${DOMAIN}/apple_oauth.env"
      fi
      
      # Validate credentials again before creating IdP
      if [ -z "${APPLE_CLIENT_ID}" ] || [ -z "${APPLE_CLIENT_SECRET}" ]; then
        log "ERROR: Apple OAuth credentials not found in secure storage" "${RED}Error: Apple OAuth credentials not found in secure storage.${NC}"
        continue
      fi
      
      # Create Apple IdP
      APPLE_IDP=$(cat <<EOF
{
  "alias": "apple",
  "displayName": "Apple",
  "providerId": "apple",
  "enabled": true,
  "updateProfileFirstLoginMode": "on",
  "trustEmail": ${OAUTH_TRUST_EMAIL},
  "storeToken": ${OAUTH_STORE_TOKENS},
  "addReadTokenRoleOnCreate": false,
  "authenticateByDefault": false,
  "linkOnly": false,
  "firstBrokerLoginFlowAlias": "first broker login",
  "config": {
    "clientId": "${APPLE_CLIENT_ID}",
    "clientSecret": "${APPLE_CLIENT_SECRET}",
    "defaultScope": "email name",
    "guiOrder": "3",
    "syncMode": "IMPORT",
    "validateSignature": "${OAUTH_VALIDATE_SIGNATURES}",
    "useJwksUrl": "${OAUTH_USE_JWKS_URL}"
  }
}
EOF
)
      
      # Create Apple IdP
      HTTP_STATUS=$(curl -s -X POST "https://${DOMAIN}/auth/admin/realms/${REALM_NAME}/identity-provider/instances" \
        -H "Authorization: Bearer ${ADMIN_TOKEN}" \
        -H "Content-Type: application/json" \
        -d "$APPLE_IDP" \
        -o /dev/null -w "%{http_code}")
      
      if [ "$HTTP_STATUS" = "201" ]; then
        log "INFO: Apple IdP successfully configured" "${GREEN}✅ Apple IdP successfully configured${NC}"
        # Update component registry with oauth_idp_configured flag
        if [ -f "${ROOT_DIR}/scripts/utils/update_component_registry.sh" ]; then
          ${ROOT_DIR}/scripts/utils/update_component_registry.sh --update-component keycloak --update-flag oauth_idp_configured --update-value true >> "$INSTALL_LOG" 2>&1
        fi
        
        # Configure mappers for Apple IdP
        MAPPER_EMAIL=$(cat <<EOF
{
  "name": "apple-email",
  "identityProviderAlias": "apple",
  "identityProviderMapper": "oidc-user-attribute-idp-mapper",
  "config": {
    "claim": "email",
    "user.attribute": "email"
  }
}
EOF
)
        
        curl -s -X POST "https://${DOMAIN}/auth/admin/realms/${REALM_NAME}/identity-provider/instances/apple/mappers" \
          -H "Authorization: Bearer ${ADMIN_TOKEN}" \
          -H "Content-Type: application/json" \
          -d "$MAPPER_EMAIL" >> "$INSTALL_LOG" 2>&1
        
        log "INFO: Apple email mapper configured" "${GREEN}✅ Apple email mapper configured${NC}"
        
      else
        log "ERROR: Failed to configure Apple IdP, HTTP status: ${HTTP_STATUS}" "${RED}Failed to configure Apple IdP, HTTP status: ${HTTP_STATUS}${NC}"
      fi
    fi
    
    # Configure LinkedIn Identity Provider
    if [ "$ENABLE_OAUTH_LINKEDIN" = true ]; then
      log "INFO: Configuring LinkedIn as identity provider" "${CYAN}Configuring LinkedIn as identity provider...${NC}"
      
      # Check if LinkedIn IdP already exists
      IDP_EXISTS=$(curl -s -X GET "https://${DOMAIN}/auth/admin/realms/${REALM_NAME}/identity-provider/instances/linkedin" \
        -H "Authorization: Bearer ${ADMIN_TOKEN}" \
        -o /dev/null -w "%{http_code}")
      
      if [ "$IDP_EXISTS" = "200" ]; then
        log "INFO: LinkedIn IdP already exists, updating configuration" "${YELLOW}LinkedIn IdP already exists, updating configuration...${NC}"
        # Delete existing LinkedIn IdP first to avoid conflicts
        curl -s -X DELETE "https://${DOMAIN}/auth/admin/realms/${REALM_NAME}/identity-provider/instances/linkedin" \
          -H "Authorization: Bearer ${ADMIN_TOKEN}" >> "$INSTALL_LOG" 2>&1
      fi
      
      # Load credentials from secure storage
      if [ -f "${SECRETS_DIR}/${DOMAIN}/linkedin_oauth.env" ]; then
        source "${SECRETS_DIR}/${DOMAIN}/linkedin_oauth.env"
      fi
      
      # Validate credentials again before creating IdP
      if [ -z "${LINKEDIN_CLIENT_ID}" ] || [ -z "${LINKEDIN_CLIENT_SECRET}" ]; then
        log "ERROR: LinkedIn OAuth credentials not found in secure storage" "${RED}Error: LinkedIn OAuth credentials not found in secure storage.${NC}"
        continue
      fi
      
      # Create LinkedIn IdP
      LINKEDIN_IDP=$(cat <<EOF
{
  "alias": "linkedin",
  "displayName": "LinkedIn",
  "providerId": "linkedin",
  "enabled": true,
  "updateProfileFirstLoginMode": "on",
  "trustEmail": ${OAUTH_TRUST_EMAIL},
  "storeToken": ${OAUTH_STORE_TOKENS},
  "addReadTokenRoleOnCreate": false,
  "authenticateByDefault": false,
  "linkOnly": false,
  "firstBrokerLoginFlowAlias": "first broker login",
  "config": {
    "clientId": "${LINKEDIN_CLIENT_ID}",
    "clientSecret": "${LINKEDIN_CLIENT_SECRET}",
    "defaultScope": "r_liteprofile r_emailaddress",
    "guiOrder": "4",
    "syncMode": "IMPORT"
  }
}
EOF
)
      
      # Create LinkedIn IdP
      HTTP_STATUS=$(curl -s -X POST "https://${DOMAIN}/auth/admin/realms/${REALM_NAME}/identity-provider/instances" \
        -H "Authorization: Bearer ${ADMIN_TOKEN}" \
        -H "Content-Type: application/json" \
        -d "$LINKEDIN_IDP" \
        -o /dev/null -w "%{http_code}")
      
      if [ "$HTTP_STATUS" = "201" ]; then
        log "INFO: LinkedIn IdP successfully configured" "${GREEN}✅ LinkedIn IdP successfully configured${NC}"
        # Update component registry with oauth_idp_configured flag
        if [ -f "${ROOT_DIR}/scripts/utils/update_component_registry.sh" ]; then
          ${ROOT_DIR}/scripts/utils/update_component_registry.sh --update-component keycloak --update-flag oauth_idp_configured --update-value true >> "$INSTALL_LOG" 2>&1
        fi
        
        # Configure mappers for LinkedIn IdP
        MAPPER_EMAIL=$(cat <<EOF
{
  "name": "linkedin-email",
  "identityProviderAlias": "linkedin",
  "identityProviderMapper": "oidc-user-attribute-idp-mapper",
  "config": {
    "claim": "emailAddress",
    "user.attribute": "email"
  }
}
EOF
)
        
        curl -s -X POST "https://${DOMAIN}/auth/admin/realms/${REALM_NAME}/identity-provider/instances/linkedin/mappers" \
          -H "Authorization: Bearer ${ADMIN_TOKEN}" \
          -H "Content-Type: application/json" \
          -d "$MAPPER_EMAIL" >> "$INSTALL_LOG" 2>&1
        
        log "INFO: LinkedIn email mapper configured" "${GREEN}✅ LinkedIn email mapper configured${NC}"
        
      else
        log "ERROR: Failed to configure LinkedIn IdP, HTTP status: ${HTTP_STATUS}" "${RED}Failed to configure LinkedIn IdP, HTTP status: ${HTTP_STATUS}${NC}"
      fi
    fi
    
    # Configure Microsoft Identity Provider
    if [ "$ENABLE_OAUTH_MICROSOFT" = true ]; then
      log "INFO: Configuring Microsoft as identity provider" "${CYAN}Configuring Microsoft as identity provider...${NC}"
      
      # Check if Microsoft IdP already exists
      IDP_EXISTS=$(curl -s -X GET "https://${DOMAIN}/auth/admin/realms/${REALM_NAME}/identity-provider/instances/microsoft" \
        -H "Authorization: Bearer ${ADMIN_TOKEN}" \
        -o /dev/null -w "%{http_code}")
      
      if [ "$IDP_EXISTS" = "200" ]; then
        log "INFO: Microsoft IdP already exists, updating configuration" "${YELLOW}Microsoft IdP already exists, updating configuration...${NC}"
        # Delete existing Microsoft IdP first to avoid conflicts
        curl -s -X DELETE "https://${DOMAIN}/auth/admin/realms/${REALM_NAME}/identity-provider/instances/microsoft" \
          -H "Authorization: Bearer ${ADMIN_TOKEN}" >> "$INSTALL_LOG" 2>&1
      fi
      
      # Load credentials from secure storage
      if [ -f "${SECRETS_DIR}/${DOMAIN}/microsoft_oauth.env" ]; then
        source "${SECRETS_DIR}/${DOMAIN}/microsoft_oauth.env"
      fi
      
      # Validate credentials again before creating IdP
      if [ -z "${MICROSOFT_CLIENT_ID}" ] || [ -z "${MICROSOFT_CLIENT_SECRET}" ]; then
        log "ERROR: Microsoft OAuth credentials not found in secure storage" "${RED}Error: Microsoft OAuth credentials not found in secure storage.${NC}"
        continue
      fi
      
      # Create Microsoft IdP
      MICROSOFT_IDP=$(cat <<EOF
{
  "alias": "microsoft",
  "displayName": "Microsoft",
  "providerId": "microsoft",
  "enabled": true,
  "updateProfileFirstLoginMode": "on",
  "trustEmail": ${OAUTH_TRUST_EMAIL},
  "storeToken": ${OAUTH_STORE_TOKENS},
  "addReadTokenRoleOnCreate": false,
  "authenticateByDefault": false,
  "linkOnly": false,
  "firstBrokerLoginFlowAlias": "first broker login",
  "config": {
    "clientId": "${MICROSOFT_CLIENT_ID}",
    "clientSecret": "${MICROSOFT_CLIENT_SECRET}",
    "defaultScope": "openid profile email",
    "guiOrder": "5",
    "syncMode": "IMPORT",
    "validateSignature": "${OAUTH_VALIDATE_SIGNATURES}",
    "useJwksUrl": "${OAUTH_USE_JWKS_URL}"
  }
}
EOF
)
      
      # Create Microsoft IdP
      HTTP_STATUS=$(curl -s -X POST "https://${DOMAIN}/auth/admin/realms/${REALM_NAME}/identity-provider/instances" \
        -H "Authorization: Bearer ${ADMIN_TOKEN}" \
        -H "Content-Type: application/json" \
        -d "$MICROSOFT_IDP" \
        -o /dev/null -w "%{http_code}")
      
      if [ "$HTTP_STATUS" = "201" ]; then
        log "INFO: Microsoft IdP successfully configured" "${GREEN}✅ Microsoft IdP successfully configured${NC}"
        # Update component registry with oauth_idp_configured flag
        if [ -f "${ROOT_DIR}/scripts/utils/update_component_registry.sh" ]; then
          ${ROOT_DIR}/scripts/utils/update_component_registry.sh --update-component keycloak --update-flag oauth_idp_configured --update-value true >> "$INSTALL_LOG" 2>&1
        fi
        
        # Configure mappers for Microsoft IdP
        MAPPER_EMAIL=$(cat <<EOF
{
  "name": "microsoft-email",
  "identityProviderAlias": "microsoft",
  "identityProviderMapper": "oidc-user-attribute-idp-mapper",
  "config": {
    "claim": "email",
    "user.attribute": "email"
  }
}
EOF
)
        
        curl -s -X POST "https://${DOMAIN}/auth/admin/realms/${REALM_NAME}/identity-provider/instances/microsoft/mappers" \
          -H "Authorization: Bearer ${ADMIN_TOKEN}" \
          -H "Content-Type: application/json" \
          -d "$MAPPER_EMAIL" >> "$INSTALL_LOG" 2>&1
        
        log "INFO: Microsoft email mapper configured" "${GREEN}✅ Microsoft email mapper configured${NC}"
        
      else
        log "ERROR: Failed to configure Microsoft IdP, HTTP status: ${HTTP_STATUS}" "${RED}Failed to configure Microsoft IdP, HTTP status: ${HTTP_STATUS}${NC}"
      fi
    fi
    
    # Create authentication browser flow overrides if any IdPs were configured successfully
    if curl -s -X GET "https://${DOMAIN}/auth/admin/realms/${REALM_NAME}/identity-provider/instances" \
      -H "Authorization: Bearer ${ADMIN_TOKEN}" | jq -e 'length > 0' > /dev/null; then
      
      log "INFO: Setting up authentication flow with IdP redirector" "${CYAN}Setting up authentication flow with IdP redirector...${NC}"
      
      # Get the current browser flow
      BROWSER_FLOW=$(curl -s -X GET "https://${DOMAIN}/auth/admin/realms/${REALM_NAME}/authentication/flows/browser" \
        -H "Authorization: Bearer ${ADMIN_TOKEN}")
      
      if [ -n "$BROWSER_FLOW" ]; then
        log "INFO: Browser flow retrieved successfully" "${GREEN}Browser flow retrieved successfully${NC}"
        
        # Copy the browser flow to create a custom one
        CUSTOM_FLOW_NAME="browser-with-idp-redirector"
        COPY_FLOW=$(cat <<EOF
{
  "newName": "${CUSTOM_FLOW_NAME}"
}
EOF
)
        
        # Create the copy
        curl -s -X POST "https://${DOMAIN}/auth/admin/realms/${REALM_NAME}/authentication/flows/browser/copy" \
          -H "Authorization: Bearer ${ADMIN_TOKEN}" \
          -H "Content-Type: application/json" \
          -d "$COPY_FLOW" >> "$INSTALL_LOG" 2>&1
        
        log "INFO: Created custom browser flow: ${CUSTOM_FLOW_NAME}" "${GREEN}Created custom browser flow: ${CUSTOM_FLOW_NAME}${NC}"
        
        # Set the new flow as the browser flow
        FLOW_UPDATE=$(cat <<EOF
{
  "alias": "browser",
  "flows": ["${CUSTOM_FLOW_NAME}"]
}
EOF
)
        
        curl -s -X PUT "https://${DOMAIN}/auth/admin/realms/${REALM_NAME}" \
          -H "Authorization: Bearer ${ADMIN_TOKEN}" \
          -H "Content-Type: application/json" \
          -d "$FLOW_UPDATE" >> "$INSTALL_LOG" 2>&1
        
        log "INFO: Set custom flow as default browser flow" "${GREEN}Set custom flow as default browser flow${NC}"
        
        log "INFO: Identity provider configuration completed" "${GREEN}Identity provider configuration completed${NC}"
      else
        log "ERROR: Failed to retrieve browser flow" "${RED}Failed to retrieve browser flow${NC}"
      fi
    fi
  fi
}

# Main installation logic...
# ...

# Configure OAuth providers if requested (moved to function)
if [ "$ENABLE_OAUTH_GOOGLE" = true ] || [ "$ENABLE_OAUTH_GITHUB" = true ] || [ "$ENABLE_OAUTH_APPLE" = true ] || [ "$ENABLE_OAUTH_LINKEDIN" = true ] || [ "$ENABLE_OAUTH_MICROSOFT" = true ]; then
  configure_oauth_providers
fi

# Update component registry
if [ "$ENABLE_OAUTH_GOOGLE" = true ] || [ "$ENABLE_OAUTH_GITHUB" = true ] || [ "$ENABLE_OAUTH_APPLE" = true ] || [ "$ENABLE_OAUTH_LINKEDIN" = true ] || [ "$ENABLE_OAUTH_MICROSOFT" = true ]; then
  log "INFO: Updating component registry with OAuth IDP flag" "${BLUE}Updating component registry...${NC}"
  ${ROOT_DIR}/scripts/utils/update_component_registry.sh --update-component keycloak --update-flag oauth_idp_configured --update-value true
fi<|MERGE_RESOLUTION|>--- conflicted
+++ resolved
@@ -1,14 +1,14 @@
 #!/bin/bash
-<<<<<<< HEAD
-# Source common utilities
-source "$(dirname "$0")/../utils/common.sh"
+# Source common utilities and logging functions
+if [ -f "$(dirname "$0")/../utils/common.sh" ]; then
+  source "$(dirname "$0")/../utils/common.sh"
+fi
 
 # Alias log to log_info for compatibility with existing code
 log() {
   level="$1"
   message="$2"
   display="${3:-$message}"
-  
   case $level in
     "INFO")
       log_info "$message" "$display"
@@ -28,31 +28,14 @@
   esac
 }
 
-# install_keycloak.sh - Install and configure Keycloak for AgencyStack
-# https://stack.nerdofmouth.com
-#
-# This script sets up Keycloak with:
-# - PostgreSQL database
-# - Admin user
-# - Default realm and clients
-# - HTTPS support
-# - Auto-configured for multi-tenancy
-#
-=======
 # install_keycloak.sh - Hardened installation script for Keycloak (AgencyStack Alpha)
->>>>>>> 68225751
 # Author: AgencyStack Team
 # Version: 1.0.0
 # https://stack.nerdofmouth.com
 
 set -e
 
-# Load common functions and logging utilities
-if [ -f "$(dirname "$0")/../utils/common.sh" ]; then
-  source "$(dirname "$0")/../utils/common.sh"
-fi
-
-log "INFO: Starting Keycloak installation"
+log "INFO" "Starting Keycloak installation"
 
 # Default values
 DOMAIN=""
@@ -92,42 +75,42 @@
     --help)
       echo "Usage: $0 --domain <domain> --admin-email <email> [--client-id <id>] [--force] [--with-deps] [--verbose] [--enable-cloud] [--enable-openai] [--use-github] [--enable-keycloak]"; exit 0;;
     *)
-      log "WARN: Unknown argument $1"; shift;;
+      log "WARN" "Unknown argument $1"; shift;;
   esac
 done
 
 if [ -z "$DOMAIN" ] || [ -z "$ADMIN_EMAIL" ]; then
-  log "ERROR: --domain and --admin-email are required."
+  log "ERROR" " --domain and --admin-email are required."
   exit 1
 fi
 
-log "INFO: DOMAIN=$DOMAIN, ADMIN_EMAIL=$ADMIN_EMAIL, CLIENT_ID=$CLIENT_ID"
+log "INFO" "DOMAIN=$DOMAIN, ADMIN_EMAIL=$ADMIN_EMAIL, CLIENT_ID=$CLIENT_ID"
 
 # Dependency checks
 for cmd in docker docker-compose; do
   if ! command -v $cmd &>/dev/null; then
-    log "ERROR: $cmd is required but not installed."
+    log "ERROR" "$cmd is required but not installed."
     exit 1
   fi
 done
 
 # Install dependencies if requested
 if [ "$WITH_DEPS" = true ]; then
-  log "INFO: Installing dependencies..."
+  log "INFO" "Installing dependencies..."
   # Add dependency install logic here
 fi
 
 # SSO readiness check
 if [ "$ENABLE_KEYCLOAK" = true ]; then
-  log "INFO: Performing Keycloak SSO readiness check..."
+  log "INFO" "Performing Keycloak SSO readiness check..."
   # Add SSO readiness logic here
 fi
 
-log "INFO: Installing Keycloak Docker container for $DOMAIN..."
+log "INFO" "Installing Keycloak Docker container for $DOMAIN..."
 # Example Docker run (replace with actual logic)
 docker run -d --name keycloak_$DOMAIN -e KEYCLOAK_ADMIN=$ADMIN_EMAIL -p 8080:8080 quay.io/keycloak/keycloak:latest
 
-log "INFO: Keycloak installation complete."
+log "INFO" "Keycloak installation complete."
 
 # Colors
 RED='\033[0;31m'
@@ -315,30 +298,30 @@
   exit 1
 fi
 
-log "INFO: Starting Keycloak installation validation for $DOMAIN" "${BLUE}Starting Keycloak installation validation for $DOMAIN...${NC}"
+log "INFO" "Starting Keycloak installation validation for $DOMAIN" "${BLUE}Starting Keycloak installation validation for $DOMAIN...${NC}"
 
 # Skip installation if we're only configuring OAuth
 if [ "$CONFIGURE_OAUTH_ONLY" = true ]; then
-  log "INFO: OAuth-only configuration requested, skipping installation" "${BLUE}OAuth-only configuration requested, skipping installation...${NC}"
+  log "INFO" "OAuth-only configuration requested, skipping installation" "${BLUE}OAuth-only configuration requested, skipping installation...${NC}"
   
   # Make sure Keycloak is already installed
   if [ ! -d "${KEYCLOAK_DIR}/${DOMAIN}" ]; then
-    log "ERROR: Keycloak installation not found for $DOMAIN" "${RED}Error: Keycloak installation not found for $DOMAIN. Please install Keycloak first.${NC}"
+    log "ERROR" "Keycloak installation not found for $DOMAIN" "${RED}Error: Keycloak installation not found for $DOMAIN. Please install Keycloak first.${NC}"
     exit 1
   fi
   
   # Check if Keycloak is running
   if ! docker ps | grep -q "keycloak_${DOMAIN}"; then
-    log "ERROR: Keycloak container not running for $DOMAIN" "${RED}Error: Keycloak container not running for $DOMAIN. Please start Keycloak first.${NC}"
+    log "ERROR" "Keycloak container not running for $DOMAIN" "${RED}Error: Keycloak container not running for $DOMAIN. Please start Keycloak first.${NC}"
     exit 1
   fi
   
-  log "INFO: Proceeding with OAuth provider configuration only" "${GREEN}Proceeding with OAuth provider configuration...${NC}"
+  log "INFO" "Proceeding with OAuth provider configuration only" "${GREEN}Proceeding with OAuth provider configuration...${NC}"
   
   # Set up OAuth providers
   configure_oauth_providers
   
-  log "INFO: OAuth configuration completed" "${GREEN}OAuth configuration completed successfully!${NC}"
+  log "INFO" "OAuth configuration completed" "${GREEN}OAuth configuration completed successfully!${NC}"
   exit 0
 fi
 
@@ -346,16 +329,16 @@
 SITE_NAME=$(parse_domain "$DOMAIN")
 
 # Main installation logic continues here for normal installation...
-log "INFO: Starting Keycloak installation for ${DOMAIN}" "${CYAN}Starting Keycloak installation for ${DOMAIN}...${NC}"
+log "INFO" "Starting Keycloak installation for ${DOMAIN}" "${CYAN}Starting Keycloak installation for ${DOMAIN}...${NC}"
 
 # Check if docker is installed
 if ! command -v docker &> /dev/null; then
-  log "ERROR: Docker is not installed" "${RED}Error: Docker is not installed. Please install Docker first.${NC}"
+  log "ERROR" "Docker is not installed" "${RED}Error: Docker is not installed. Please install Docker first.${NC}"
   exit 1
 fi
 
 if ! command -v docker-compose &> /dev/null; then
-  log "ERROR: Docker Compose is not installed" "${RED}Error: Docker Compose is not installed. Please install Docker Compose first.${NC}"
+  log "ERROR" "Docker Compose is not installed" "${RED}Error: Docker Compose is not installed. Please install Docker Compose first.${NC}"
   exit 1
 fi
 
@@ -460,11 +443,11 @@
       - "traefik.http.routers.keycloak_${SITE_NAME}_http.middlewares=redirect_https"
 EOL
 
-log "INFO: Starting Keycloak containers" "${CYAN}Starting Keycloak containers...${NC}"
+log "INFO" "Starting Keycloak containers" "${CYAN}Starting Keycloak containers...${NC}"
 cd "${KEYCLOAK_DIR}/${DOMAIN}" && docker-compose up -d
 
 # Wait for Keycloak to start
-log "INFO: Waiting for Keycloak to start..." "${CYAN}Waiting for Keycloak to start...${NC}"
+log "INFO" "Waiting for Keycloak to start..." "${CYAN}Waiting for Keycloak to start...${NC}"
 
 RETRIES=0
 MAX_RETRIES=30
@@ -472,28 +455,28 @@
 while [ $RETRIES -lt $MAX_RETRIES ]; do
   # Check for Keycloak container health via logs
   if docker logs ${CLIENT_ID}_keycloak_${SITE_NAME} 2>&1 | grep -q "Keycloak.*JVM.*started"; then
-    log "INFO: Keycloak is running" "${GREEN}✓ Keycloak container is running${NC}"
+    log "INFO" "Keycloak is running" "${GREEN}✓ Keycloak container is running${NC}"
     break
   elif docker logs ${CLIENT_ID}_keycloak_${SITE_NAME} 2>&1 | grep -q "KC-SERVICES0009: Added user 'admin'"; then
-    log "INFO: Keycloak is running, admin user created" "${GREEN}✓ Keycloak is running with admin user created${NC}"
+    log "INFO" "Keycloak is running, admin user created" "${GREEN}✓ Keycloak is running with admin user created${NC}"
     break
   elif docker logs ${CLIENT_ID}_keycloak_${SITE_NAME} 2>&1 | grep -q "Profile dev activated"; then
-    log "INFO: Keycloak is running in dev mode" "${GREEN}✓ Keycloak is running in development mode${NC}"
+    log "INFO" "Keycloak is running in dev mode" "${GREEN}✓ Keycloak is running in development mode${NC}"
     break
   fi
   
-  log "INFO: Waiting for Keycloak to start (attempt $((RETRIES+1))/${MAX_RETRIES})..." "${CYAN}Waiting for Keycloak to start (attempt $((RETRIES+1))/${MAX_RETRIES})...${NC}"
+  log "INFO" "Waiting for Keycloak to start (attempt $((RETRIES+1))/${MAX_RETRIES})..." "${CYAN}Waiting for Keycloak to start (attempt $((RETRIES+1))/${MAX_RETRIES})...${NC}"
   sleep 10
   RETRIES=$((RETRIES+1))
 done
 
 if [ $RETRIES -eq $MAX_RETRIES ]; then
-  log "INFO: Keycloak failed to start after ${MAX_RETRIES} attempts" "${YELLOW}Warning: Could not verify if Keycloak started properly after ${MAX_RETRIES} attempts. Will continue with installation, but you may need to check Keycloak status manually.${NC}"
+  log "INFO" "Keycloak failed to start after ${MAX_RETRIES} attempts" "${YELLOW}Warning: Could not verify if Keycloak started properly after ${MAX_RETRIES} attempts. Will continue with installation, but you may need to check Keycloak status manually.${NC}"
   # Don't exit in failure mode as Keycloak might still be running
 fi
 
 # Create initial realm
-log "INFO: Creating initial realm" "${CYAN}Creating initial realm...${NC}"
+log "INFO" "Creating initial realm" "${CYAN}Creating initial realm...${NC}"
 
 # Wait an additional 30 seconds for Keycloak to fully initialize before configuring
 sleep 30
@@ -504,7 +487,7 @@
   -d "grant_type=password&client_id=admin-cli&username=admin&password=${ADMIN_PASSWORD}" | jq -r '.access_token')
 
 if [ -z "$ADMIN_TOKEN" ] || [ "$ADMIN_TOKEN" = "null" ]; then
-  log "WARNING: Failed to get admin token, retrying in 10 seconds..." "${YELLOW}Warning: Failed to get admin token, retrying in 10 seconds...${NC}"
+  log "WARNING" "Failed to get admin token, retrying in 10 seconds..." "${YELLOW}Warning: Failed to get admin token, retrying in 10 seconds...${NC}"
   sleep 10
   
   ADMIN_TOKEN=$(curl -s -k -X POST "https://${DOMAIN}/realms/master/protocol/openid-connect/token" \
@@ -512,8 +495,8 @@
     -d "grant_type=password&client_id=admin-cli&username=admin&password=${ADMIN_PASSWORD}" | jq -r '.access_token')
   
   if [ -z "$ADMIN_TOKEN" ] || [ "$ADMIN_TOKEN" = "null" ]; then
-    log "ERROR: Failed to get admin token after retry" "${RED}Error: Failed to get admin token after retry.${NC}"
-    log "INFO: Continuing with installation, but realm setup failed" "${YELLOW}Continuing with installation, but realm setup failed. You'll need to manually set up the realm.${NC}"
+    log "ERROR" "Failed to get admin token after retry" "${RED}Error: Failed to get admin token after retry.${NC}"
+    log "INFO" "Continuing with installation, but realm setup failed" "${YELLOW}Continuing with installation, but realm setup failed. You'll need to manually set up the realm.${NC}"
   fi
 else
   # Create agency realm
@@ -557,18 +540,18 @@
     -d "${REALM_JSON}" > /dev/null 2>&1
   
   if [ $? -eq 0 ]; then
-    log "INFO: Created '${REALM_NAME}' realm" "${GREEN}✓ Created '${REALM_NAME}' realm${NC}"
+    log "INFO" "Created '${REALM_NAME}' realm" "${GREEN}✓ Created '${REALM_NAME}' realm${NC}"
   else
-    log "WARNING: Failed to create realm" "${YELLOW}Warning: Failed to create realm. You may need to manually set up the realm.${NC}"
+    log "WARNING" "Failed to create realm" "${YELLOW}Warning: Failed to create realm. You may need to manually set up the realm.${NC}"
   fi
 fi
 
 # Success message
-log "INFO: Keycloak installation completed successfully" "${GREEN}Keycloak installation completed successfully!${NC}"
-log "INFO: Keycloak is now accessible at https://${DOMAIN}" "${GREEN}Keycloak is now accessible at:${NC} https://${DOMAIN}"
-log "INFO: Admin username: admin" "${GREEN}Admin username:${NC} admin"
-log "INFO: Admin password: ${ADMIN_PASSWORD}" "${GREEN}Admin password:${NC} ${ADMIN_PASSWORD}"
-log "INFO: Admin credentials saved to: ${KEYCLOAK_DIR}/${DOMAIN}/admin_password.txt" "${GREEN}Admin credentials saved to:${NC} ${KEYCLOAK_DIR}/${DOMAIN}/admin_password.txt"
+log "INFO" "Keycloak installation completed successfully" "${GREEN}Keycloak installation completed successfully!${NC}"
+log "INFO" "Keycloak is now accessible at https://${DOMAIN}" "${GREEN}Keycloak is now accessible at:${NC} https://${DOMAIN}"
+log "INFO" "Admin username: admin" "${GREEN}Admin username:${NC} admin"
+log "INFO" "Admin password: ${ADMIN_PASSWORD}" "${GREEN}Admin password:${NC} ${ADMIN_PASSWORD}"
+log "INFO" "Admin credentials saved to: ${KEYCLOAK_DIR}/${DOMAIN}/admin_password.txt" "${GREEN}Admin credentials saved to:${NC} ${KEYCLOAK_DIR}/${DOMAIN}/admin_password.txt"
 
 # Mark installation as complete
 echo "1.0.0" > "${KEYCLOAK_DIR}/${DOMAIN}/.version"
@@ -577,7 +560,7 @@
 # Function to configure OAuth providers
 configure_oauth_providers() {
   if [ "$ENABLE_OAUTH_GOOGLE" = true ] || [ "$ENABLE_OAUTH_GITHUB" = true ] || [ "$ENABLE_OAUTH_APPLE" = true ] || [ "$ENABLE_OAUTH_LINKEDIN" = true ] || [ "$ENABLE_OAUTH_MICROSOFT" = true ]; then
-    log "INFO: Setting up OAuth identity providers..." "${CYAN}Setting up OAuth identity providers...${NC}"
+    log "INFO" "Setting up OAuth identity providers..." "${CYAN}Setting up OAuth identity providers...${NC}"
     
     # Wait for Keycloak to fully initialize (additional 10 seconds)
     sleep 10
@@ -585,7 +568,7 @@
     # Get admin token for API calls
     ADMIN_PASSWORD_FILE="${KEYCLOAK_DIR}/${DOMAIN}/admin_password.txt"
     if [ ! -f "$ADMIN_PASSWORD_FILE" ]; then
-      log "ERROR: Admin password file not found. Cannot configure OAuth providers." "${RED}Error: Admin password file not found. Cannot configure OAuth providers.${NC}"
+      log "ERROR" "Admin password file not found. Cannot configure OAuth providers." "${RED}Error: Admin password file not found. Cannot configure OAuth providers.${NC}"
       return 1
     fi
     
@@ -603,8 +586,8 @@
       -d "grant_type=password&client_id=admin-cli&username=admin&password=${ADMIN_PASSWORD}" | jq -r '.access_token')
     
     if [ -z "$ADMIN_TOKEN" ] || [ "$ADMIN_TOKEN" = "null" ]; then
-      log "ERROR: Failed to get admin token" "${RED}Failed to get admin token. Cannot configure OAuth providers.${NC}"
-      log "INFO: Retrying in 5 seconds..." "${YELLOW}Retrying in 5 seconds...${NC}"
+      log "ERROR" "Failed to get admin token" "${RED}Failed to get admin token. Cannot configure OAuth providers.${NC}"
+      log "INFO" "Retrying in 5 seconds..." "${YELLOW}Retrying in 5 seconds...${NC}"
       
       sleep 5
       
@@ -613,14 +596,14 @@
         -d "grant_type=password&client_id=admin-cli&username=admin&password=${ADMIN_PASSWORD}" | jq -r '.access_token')
       
       if [ -z "$ADMIN_TOKEN" ] || [ "$ADMIN_TOKEN" = "null" ]; then
-        log "ERROR: Failed to get admin token after retry" "${RED}Failed to get admin token after retry. Cannot configure OAuth providers.${NC}"
+        log "ERROR" "Failed to get admin token after retry" "${RED}Failed to get admin token after retry. Cannot configure OAuth providers.${NC}"
         return 1
       fi
     fi
     
     # Configure Google Identity Provider
     if [ "$ENABLE_OAUTH_GOOGLE" = true ]; then
-      log "INFO: Configuring Google as identity provider" "${CYAN}Configuring Google as identity provider...${NC}"
+      log "INFO" "Configuring Google as identity provider" "${CYAN}Configuring Google as identity provider...${NC}"
       
       # Check if Google IdP already exists
       IDP_EXISTS=$(curl -s -X GET "https://${DOMAIN}/auth/admin/realms/${REALM_NAME}/identity-provider/instances/google" \
@@ -628,7 +611,7 @@
         -o /dev/null -w "%{http_code}")
       
       if [ "$IDP_EXISTS" = "200" ]; then
-        log "INFO: Google IdP already exists, updating configuration" "${YELLOW}Google IdP already exists, updating configuration...${NC}"
+        log "INFO" "Google IdP already exists, updating configuration" "${YELLOW}Google IdP already exists, updating configuration...${NC}"
         # Delete existing Google IdP first to avoid conflicts
         curl -s -X DELETE "https://${DOMAIN}/auth/admin/realms/${REALM_NAME}/identity-provider/instances/google" \
           -H "Authorization: Bearer ${ADMIN_TOKEN}" >> "$INSTALL_LOG" 2>&1
@@ -641,7 +624,7 @@
       
       # Validate credentials again before creating IdP
       if [ -z "${GOOGLE_CLIENT_ID}" ] || [ -z "${GOOGLE_CLIENT_SECRET}" ]; then
-        log "ERROR: Google OAuth credentials not found in secure storage" "${RED}Error: Google OAuth credentials not found in secure storage.${NC}"
+        log "ERROR" "Google OAuth credentials not found in secure storage" "${RED}Error: Google OAuth credentials not found in secure storage.${NC}"
         continue
       fi
       
@@ -681,7 +664,7 @@
         -o /dev/null -w "%{http_code}")
       
       if [ "$HTTP_STATUS" = "201" ]; then
-        log "INFO: Google IdP successfully configured" "${GREEN}✅ Google IdP successfully configured${NC}"
+        log "INFO" "Google IdP successfully configured" "${GREEN}✅ Google IdP successfully configured${NC}"
         # Update component registry with oauth_idp_configured flag
         if [ -f "${ROOT_DIR}/scripts/utils/update_component_registry.sh" ]; then
           ${ROOT_DIR}/scripts/utils/update_component_registry.sh --update-component keycloak --update-flag oauth_idp_configured --update-value true >> "$INSTALL_LOG" 2>&1
@@ -706,16 +689,16 @@
           -H "Content-Type: application/json" \
           -d "$MAPPER_EMAIL" >> "$INSTALL_LOG" 2>&1
         
-        log "INFO: Google email mapper configured" "${GREEN}✅ Google email mapper configured${NC}"
+        log "INFO" "Google email mapper configured" "${GREEN}✅ Google email mapper configured${NC}"
         
       else
-        log "ERROR: Failed to configure Google IdP, HTTP status: ${HTTP_STATUS}" "${RED}Failed to configure Google IdP, HTTP status: ${HTTP_STATUS}${NC}"
+        log "ERROR" "Failed to configure Google IdP, HTTP status: ${HTTP_STATUS}" "${RED}Failed to configure Google IdP, HTTP status: ${HTTP_STATUS}${NC}"
       fi
     fi
     
     # Configure GitHub Identity Provider
     if [ "$ENABLE_OAUTH_GITHUB" = true ]; then
-      log "INFO: Configuring GitHub as identity provider" "${CYAN}Configuring GitHub as identity provider...${NC}"
+      log "INFO" "Configuring GitHub as identity provider" "${CYAN}Configuring GitHub as identity provider...${NC}"
       
       # Check if GitHub IdP already exists
       IDP_EXISTS=$(curl -s -X GET "https://${DOMAIN}/auth/admin/realms/${REALM_NAME}/identity-provider/instances/github" \
@@ -723,7 +706,7 @@
         -o /dev/null -w "%{http_code}")
       
       if [ "$IDP_EXISTS" = "200" ]; then
-        log "INFO: GitHub IdP already exists, updating configuration" "${YELLOW}GitHub IdP already exists, updating configuration...${NC}"
+        log "INFO" "GitHub IdP already exists, updating configuration" "${YELLOW}GitHub IdP already exists, updating configuration...${NC}"
         # Delete existing GitHub IdP first to avoid conflicts
         curl -s -X DELETE "https://${DOMAIN}/auth/admin/realms/${REALM_NAME}/identity-provider/instances/github" \
           -H "Authorization: Bearer ${ADMIN_TOKEN}" >> "$INSTALL_LOG" 2>&1
@@ -736,7 +719,7 @@
       
       # Validate credentials again before creating IdP
       if [ -z "${GITHUB_CLIENT_ID}" ] || [ -z "${GITHUB_CLIENT_SECRET}" ]; then
-        log "ERROR: GitHub OAuth credentials not found in secure storage" "${RED}Error: GitHub OAuth credentials not found in secure storage.${NC}"
+        log "ERROR" "GitHub OAuth credentials not found in secure storage" "${RED}Error: GitHub OAuth credentials not found in secure storage.${NC}"
         continue
       fi
       
@@ -773,7 +756,7 @@
         -o /dev/null -w "%{http_code}")
       
       if [ "$HTTP_STATUS" = "201" ]; then
-        log "INFO: GitHub IdP successfully configured" "${GREEN}✅ GitHub IdP successfully configured${NC}"
+        log "INFO" "GitHub IdP successfully configured" "${GREEN}✅ GitHub IdP successfully configured${NC}"
         # Update component registry with oauth_idp_configured flag
         if [ -f "${ROOT_DIR}/scripts/utils/update_component_registry.sh" ]; then
           ${ROOT_DIR}/scripts/utils/update_component_registry.sh --update-component keycloak --update-flag oauth_idp_configured --update-value true >> "$INSTALL_LOG" 2>&1
@@ -798,16 +781,16 @@
           -H "Content-Type: application/json" \
           -d "$MAPPER_EMAIL" >> "$INSTALL_LOG" 2>&1
         
-        log "INFO: GitHub email mapper configured" "${GREEN}✅ GitHub email mapper configured${NC}"
+        log "INFO" "GitHub email mapper configured" "${GREEN}✅ GitHub email mapper configured${NC}"
         
       else
-        log "ERROR: Failed to configure GitHub IdP, HTTP status: ${HTTP_STATUS}" "${RED}Failed to configure GitHub IdP, HTTP status: ${HTTP_STATUS}${NC}"
+        log "ERROR" "Failed to configure GitHub IdP, HTTP status: ${HTTP_STATUS}" "${RED}Failed to configure GitHub IdP, HTTP status: ${HTTP_STATUS}${NC}"
       fi
     fi
     
     # Configure Apple Identity Provider
     if [ "$ENABLE_OAUTH_APPLE" = true ]; then
-      log "INFO: Configuring Apple as identity provider" "${CYAN}Configuring Apple as identity provider...${NC}"
+      log "INFO" "Configuring Apple as identity provider" "${CYAN}Configuring Apple as identity provider...${NC}"
       
       # Check if Apple IdP already exists
       IDP_EXISTS=$(curl -s -X GET "https://${DOMAIN}/auth/admin/realms/${REALM_NAME}/identity-provider/instances/apple" \
@@ -815,7 +798,7 @@
         -o /dev/null -w "%{http_code}")
       
       if [ "$IDP_EXISTS" = "200" ]; then
-        log "INFO: Apple IdP already exists, updating configuration" "${YELLOW}Apple IdP already exists, updating configuration...${NC}"
+        log "INFO" "Apple IdP already exists, updating configuration" "${YELLOW}Apple IdP already exists, updating configuration...${NC}"
         # Delete existing Apple IdP first to avoid conflicts
         curl -s -X DELETE "https://${DOMAIN}/auth/admin/realms/${REALM_NAME}/identity-provider/instances/apple" \
           -H "Authorization: Bearer ${ADMIN_TOKEN}" >> "$INSTALL_LOG" 2>&1
@@ -828,7 +811,7 @@
       
       # Validate credentials again before creating IdP
       if [ -z "${APPLE_CLIENT_ID}" ] || [ -z "${APPLE_CLIENT_SECRET}" ]; then
-        log "ERROR: Apple OAuth credentials not found in secure storage" "${RED}Error: Apple OAuth credentials not found in secure storage.${NC}"
+        log "ERROR" "Apple OAuth credentials not found in secure storage" "${RED}Error: Apple OAuth credentials not found in secure storage.${NC}"
         continue
       fi
       
@@ -867,7 +850,7 @@
         -o /dev/null -w "%{http_code}")
       
       if [ "$HTTP_STATUS" = "201" ]; then
-        log "INFO: Apple IdP successfully configured" "${GREEN}✅ Apple IdP successfully configured${NC}"
+        log "INFO" "Apple IdP successfully configured" "${GREEN}✅ Apple IdP successfully configured${NC}"
         # Update component registry with oauth_idp_configured flag
         if [ -f "${ROOT_DIR}/scripts/utils/update_component_registry.sh" ]; then
           ${ROOT_DIR}/scripts/utils/update_component_registry.sh --update-component keycloak --update-flag oauth_idp_configured --update-value true >> "$INSTALL_LOG" 2>&1
@@ -892,16 +875,16 @@
           -H "Content-Type: application/json" \
           -d "$MAPPER_EMAIL" >> "$INSTALL_LOG" 2>&1
         
-        log "INFO: Apple email mapper configured" "${GREEN}✅ Apple email mapper configured${NC}"
+        log "INFO" "Apple email mapper configured" "${GREEN}✅ Apple email mapper configured${NC}"
         
       else
-        log "ERROR: Failed to configure Apple IdP, HTTP status: ${HTTP_STATUS}" "${RED}Failed to configure Apple IdP, HTTP status: ${HTTP_STATUS}${NC}"
+        log "ERROR" "Failed to configure Apple IdP, HTTP status: ${HTTP_STATUS}" "${RED}Failed to configure Apple IdP, HTTP status: ${HTTP_STATUS}${NC}"
       fi
     fi
     
     # Configure LinkedIn Identity Provider
     if [ "$ENABLE_OAUTH_LINKEDIN" = true ]; then
-      log "INFO: Configuring LinkedIn as identity provider" "${CYAN}Configuring LinkedIn as identity provider...${NC}"
+      log "INFO" "Configuring LinkedIn as identity provider" "${CYAN}Configuring LinkedIn as identity provider...${NC}"
       
       # Check if LinkedIn IdP already exists
       IDP_EXISTS=$(curl -s -X GET "https://${DOMAIN}/auth/admin/realms/${REALM_NAME}/identity-provider/instances/linkedin" \
@@ -909,7 +892,7 @@
         -o /dev/null -w "%{http_code}")
       
       if [ "$IDP_EXISTS" = "200" ]; then
-        log "INFO: LinkedIn IdP already exists, updating configuration" "${YELLOW}LinkedIn IdP already exists, updating configuration...${NC}"
+        log "INFO" "LinkedIn IdP already exists, updating configuration" "${YELLOW}LinkedIn IdP already exists, updating configuration...${NC}"
         # Delete existing LinkedIn IdP first to avoid conflicts
         curl -s -X DELETE "https://${DOMAIN}/auth/admin/realms/${REALM_NAME}/identity-provider/instances/linkedin" \
           -H "Authorization: Bearer ${ADMIN_TOKEN}" >> "$INSTALL_LOG" 2>&1
@@ -922,7 +905,7 @@
       
       # Validate credentials again before creating IdP
       if [ -z "${LINKEDIN_CLIENT_ID}" ] || [ -z "${LINKEDIN_CLIENT_SECRET}" ]; then
-        log "ERROR: LinkedIn OAuth credentials not found in secure storage" "${RED}Error: LinkedIn OAuth credentials not found in secure storage.${NC}"
+        log "ERROR" "LinkedIn OAuth credentials not found in secure storage" "${RED}Error: LinkedIn OAuth credentials not found in secure storage.${NC}"
         continue
       fi
       
@@ -959,7 +942,7 @@
         -o /dev/null -w "%{http_code}")
       
       if [ "$HTTP_STATUS" = "201" ]; then
-        log "INFO: LinkedIn IdP successfully configured" "${GREEN}✅ LinkedIn IdP successfully configured${NC}"
+        log "INFO" "LinkedIn IdP successfully configured" "${GREEN}✅ LinkedIn IdP successfully configured${NC}"
         # Update component registry with oauth_idp_configured flag
         if [ -f "${ROOT_DIR}/scripts/utils/update_component_registry.sh" ]; then
           ${ROOT_DIR}/scripts/utils/update_component_registry.sh --update-component keycloak --update-flag oauth_idp_configured --update-value true >> "$INSTALL_LOG" 2>&1
@@ -984,16 +967,16 @@
           -H "Content-Type: application/json" \
           -d "$MAPPER_EMAIL" >> "$INSTALL_LOG" 2>&1
         
-        log "INFO: LinkedIn email mapper configured" "${GREEN}✅ LinkedIn email mapper configured${NC}"
+        log "INFO" "LinkedIn email mapper configured" "${GREEN}✅ LinkedIn email mapper configured${NC}"
         
       else
-        log "ERROR: Failed to configure LinkedIn IdP, HTTP status: ${HTTP_STATUS}" "${RED}Failed to configure LinkedIn IdP, HTTP status: ${HTTP_STATUS}${NC}"
+        log "ERROR" "Failed to configure LinkedIn IdP, HTTP status: ${HTTP_STATUS}" "${RED}Failed to configure LinkedIn IdP, HTTP status: ${HTTP_STATUS}${NC}"
       fi
     fi
     
     # Configure Microsoft Identity Provider
     if [ "$ENABLE_OAUTH_MICROSOFT" = true ]; then
-      log "INFO: Configuring Microsoft as identity provider" "${CYAN}Configuring Microsoft as identity provider...${NC}"
+      log "INFO" "Configuring Microsoft as identity provider" "${CYAN}Configuring Microsoft as identity provider...${NC}"
       
       # Check if Microsoft IdP already exists
       IDP_EXISTS=$(curl -s -X GET "https://${DOMAIN}/auth/admin/realms/${REALM_NAME}/identity-provider/instances/microsoft" \
@@ -1001,7 +984,7 @@
         -o /dev/null -w "%{http_code}")
       
       if [ "$IDP_EXISTS" = "200" ]; then
-        log "INFO: Microsoft IdP already exists, updating configuration" "${YELLOW}Microsoft IdP already exists, updating configuration...${NC}"
+        log "INFO" "Microsoft IdP already exists, updating configuration" "${YELLOW}Microsoft IdP already exists, updating configuration...${NC}"
         # Delete existing Microsoft IdP first to avoid conflicts
         curl -s -X DELETE "https://${DOMAIN}/auth/admin/realms/${REALM_NAME}/identity-provider/instances/microsoft" \
           -H "Authorization: Bearer ${ADMIN_TOKEN}" >> "$INSTALL_LOG" 2>&1
@@ -1014,7 +997,7 @@
       
       # Validate credentials again before creating IdP
       if [ -z "${MICROSOFT_CLIENT_ID}" ] || [ -z "${MICROSOFT_CLIENT_SECRET}" ]; then
-        log "ERROR: Microsoft OAuth credentials not found in secure storage" "${RED}Error: Microsoft OAuth credentials not found in secure storage.${NC}"
+        log "ERROR" "Microsoft OAuth credentials not found in secure storage" "${RED}Error: Microsoft OAuth credentials not found in secure storage.${NC}"
         continue
       fi
       
@@ -1053,7 +1036,7 @@
         -o /dev/null -w "%{http_code}")
       
       if [ "$HTTP_STATUS" = "201" ]; then
-        log "INFO: Microsoft IdP successfully configured" "${GREEN}✅ Microsoft IdP successfully configured${NC}"
+        log "INFO" "Microsoft IdP successfully configured" "${GREEN}✅ Microsoft IdP successfully configured${NC}"
         # Update component registry with oauth_idp_configured flag
         if [ -f "${ROOT_DIR}/scripts/utils/update_component_registry.sh" ]; then
           ${ROOT_DIR}/scripts/utils/update_component_registry.sh --update-component keycloak --update-flag oauth_idp_configured --update-value true >> "$INSTALL_LOG" 2>&1
@@ -1078,10 +1061,10 @@
           -H "Content-Type: application/json" \
           -d "$MAPPER_EMAIL" >> "$INSTALL_LOG" 2>&1
         
-        log "INFO: Microsoft email mapper configured" "${GREEN}✅ Microsoft email mapper configured${NC}"
+        log "INFO" "Microsoft email mapper configured" "${GREEN}✅ Microsoft email mapper configured${NC}"
         
       else
-        log "ERROR: Failed to configure Microsoft IdP, HTTP status: ${HTTP_STATUS}" "${RED}Failed to configure Microsoft IdP, HTTP status: ${HTTP_STATUS}${NC}"
+        log "ERROR" "Failed to configure Microsoft IdP, HTTP status: ${HTTP_STATUS}" "${RED}Failed to configure Microsoft IdP, HTTP status: ${HTTP_STATUS}${NC}"
       fi
     fi
     
@@ -1089,14 +1072,14 @@
     if curl -s -X GET "https://${DOMAIN}/auth/admin/realms/${REALM_NAME}/identity-provider/instances" \
       -H "Authorization: Bearer ${ADMIN_TOKEN}" | jq -e 'length > 0' > /dev/null; then
       
-      log "INFO: Setting up authentication flow with IdP redirector" "${CYAN}Setting up authentication flow with IdP redirector...${NC}"
+      log "INFO" "Setting up authentication flow with IdP redirector" "${CYAN}Setting up authentication flow with IdP redirector...${NC}"
       
       # Get the current browser flow
       BROWSER_FLOW=$(curl -s -X GET "https://${DOMAIN}/auth/admin/realms/${REALM_NAME}/authentication/flows/browser" \
         -H "Authorization: Bearer ${ADMIN_TOKEN}")
       
       if [ -n "$BROWSER_FLOW" ]; then
-        log "INFO: Browser flow retrieved successfully" "${GREEN}Browser flow retrieved successfully${NC}"
+        log "INFO" "Browser flow retrieved successfully" "${GREEN}Browser flow retrieved successfully${NC}"
         
         # Copy the browser flow to create a custom one
         CUSTOM_FLOW_NAME="browser-with-idp-redirector"
@@ -1113,7 +1096,7 @@
           -H "Content-Type: application/json" \
           -d "$COPY_FLOW" >> "$INSTALL_LOG" 2>&1
         
-        log "INFO: Created custom browser flow: ${CUSTOM_FLOW_NAME}" "${GREEN}Created custom browser flow: ${CUSTOM_FLOW_NAME}${NC}"
+        log "INFO" "Created custom browser flow: ${CUSTOM_FLOW_NAME}" "${GREEN}Created custom browser flow: ${CUSTOM_FLOW_NAME}${NC}"
         
         # Set the new flow as the browser flow
         FLOW_UPDATE=$(cat <<EOF
@@ -1129,11 +1112,11 @@
           -H "Content-Type: application/json" \
           -d "$FLOW_UPDATE" >> "$INSTALL_LOG" 2>&1
         
-        log "INFO: Set custom flow as default browser flow" "${GREEN}Set custom flow as default browser flow${NC}"
-        
-        log "INFO: Identity provider configuration completed" "${GREEN}Identity provider configuration completed${NC}"
+        log "INFO" "Set custom flow as default browser flow" "${GREEN}Set custom flow as default browser flow${NC}"
+        
+        log "INFO" "Identity provider configuration completed" "${GREEN}Identity provider configuration completed${NC}"
       else
-        log "ERROR: Failed to retrieve browser flow" "${RED}Failed to retrieve browser flow${NC}"
+        log "ERROR" "Failed to retrieve browser flow" "${RED}Failed to retrieve browser flow${NC}"
       fi
     fi
   fi
@@ -1149,6 +1132,6 @@
 
 # Update component registry
 if [ "$ENABLE_OAUTH_GOOGLE" = true ] || [ "$ENABLE_OAUTH_GITHUB" = true ] || [ "$ENABLE_OAUTH_APPLE" = true ] || [ "$ENABLE_OAUTH_LINKEDIN" = true ] || [ "$ENABLE_OAUTH_MICROSOFT" = true ]; then
-  log "INFO: Updating component registry with OAuth IDP flag" "${BLUE}Updating component registry...${NC}"
+  log "INFO" "Updating component registry with OAuth IDP flag" "${BLUE}Updating component registry...${NC}"
   ${ROOT_DIR}/scripts/utils/update_component_registry.sh --update-component keycloak --update-flag oauth_idp_configured --update-value true
 fi