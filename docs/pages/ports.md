--- conflicted
+++ resolved
@@ -67,21 +67,6 @@
 | **Mastodon** | Streaming | 4000 | HTTP | Streaming API |
 | **Etebase** | Web API | 8732 | HTTP | Encrypted CalDAV/CardDAV server |
 
-<<<<<<< HEAD
-## Communication Systems
-
-| Component | Service | Port | Protocol | Notes |
-|-----------|---------|------|----------|-------|
-| **VoIP** | SIP | 5060 | TCP/UDP | Session Initiation Protocol |
-| **VoIP** | RTP | 10000-20000 | UDP | Real-time audio streams |
-| **Mailu** | SMTP | 25 | TCP | Mail server (receiving) |
-| **Mailu** | Submission | 587 | TCP | Mail server (sending) |
-| **Mailu** | IMAP | 143/993 | TCP | Mail access |
-| **Mailu** | Admin UI | 8080 | HTTP | Admin interface |
-| **MiroTalk SFU** | Web UI | 3000 | HTTP | Video conferencing interface |
-| **MiroTalk SFU** | Metrics | 3001 | HTTP | Prometheus metrics endpoint |
-| **MiroTalk SFU** | WebRTC | Dynamic | UDP | Media streaming |
-=======
 ## Communication & Collaboration
 
 | Component | Service | Port | Protocol | Notes |
@@ -100,7 +85,12 @@
 | **Mailu** | IMAPS | 993 | TCP | Secure mail access |
 | **Mailu** | Web UI | 8081 | HTTP | Administration interface |
 | **Chatwoot** | Web UI | 3002 | HTTP | Customer service platform |
->>>>>>> e6e74a8f
+| **VoIP** | SIP | 5060 | TCP/UDP | Session Initiation Protocol |
+| **VoIP** | RTP | 10000-20000 | UDP | Real-time audio streams |
+| **Mailu** | Admin UI | 8080 | HTTP | Admin interface |
+| **MiroTalk SFU** | Web UI | 3000 | HTTP | Video conferencing interface |
+| **MiroTalk SFU** | Metrics | 3001 | HTTP | Prometheus metrics endpoint |
+| **MiroTalk SFU** | WebRTC | Dynamic | UDP | Media streaming |
 
 ## Security & Identity
 
@@ -124,13 +114,10 @@
 
 | Component | Service | Port | Protocol | Notes |
 |-----------|---------|------|----------|-------|
-<<<<<<< HEAD
 | **Mailu** | SMTP | 25 | TCP | Mail transfer |
 | **Mailu** | IMAP | 143/993 | TCP | Mail access |
 | **Mailu** | IMAPS | 993 | TCP | Secure mail access |
 | **Mailu** | Web UI | 8020 | HTTP | Administration |
-=======
->>>>>>> e6e74a8f
 | **Mattermost** | Web UI | 8065 | HTTP | Team chat |
 | **Element** | Web UI | 8021 | HTTP | Matrix client |
 | **VoIP** | SIP | 5060 | UDP/TCP | SIP signaling |
